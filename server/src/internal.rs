--- conflicted
+++ resolved
@@ -1,28 +1,13 @@
 // SPDX-FileCopyrightText: © 2021 ChiselStrike <info@chiselstrike.com>
 
-<<<<<<< HEAD
-use crate::proto::{chisel_rpc_client::ChiselRpcClient, ApplyRequest, Module};
 use anyhow::{Context, Result};
 use hyper::server::conn::AddrIncoming;
 use hyper::service::{make_service_fn, service_fn};
 use hyper::{Body, Request, Response, Server};
-use once_cell::sync::OnceCell;
-use serde_derive::{Deserialize, Serialize};
-=======
-use anyhow::Result;
-use hyper::service::{make_service_fn, service_fn};
-use hyper::{Body, Request, Response, Server};
->>>>>>> 056eb771
 use std::net::SocketAddr;
 use std::sync::atomic::{AtomicU16, Ordering};
 use utils::TaskHandle;
 
-/// If set, serve the web UI using this address for gRPC calls.
-<<<<<<< HEAD
-// TODO: replace the global variables by fields in the `Server` structure
-static SERVE_WEBUI: OnceCell<SocketAddr> = OnceCell::new();
-=======
->>>>>>> 056eb771
 static HEALTH_READY: AtomicU16 = AtomicU16::new(404);
 
 pub(crate) fn mark_ready() {
@@ -40,36 +25,6 @@
         .unwrap())
 }
 
-<<<<<<< HEAD
-#[derive(Serialize, Deserialize)]
-struct WebUIPostBody {
-    code: String,
-}
-
-async fn webapply(body: Body, rpc_addr: &SocketAddr) -> Result<Response<Body>> {
-    let body: WebUIPostBody = serde_json::from_slice(&hyper::body::to_bytes(body).await?)?;
-    let mut client = ChiselRpcClient::connect(format!("http://{}", rpc_addr)).await?;
-    let modules = vec![Module {
-        url: "file:///__root.ts".into(),
-        code: body.code,
-    }];
-    client
-        .apply(tonic::Request::new(ApplyRequest {
-            types: vec![],
-            index_candidates: vec![],
-            modules,
-            policies: vec![],
-            allow_type_deletion: true,
-            version_id: "dev".into(),
-            version_tag: "dev".into(),
-            app_name: "ChiselStrike WebUI".into(),
-        }))
-        .await?;
-    response("applied", 200)
-}
-
-=======
->>>>>>> 056eb771
 async fn route(req: Request<Body>) -> Result<Response<Body>> {
     match req.uri().path() {
         // Conceptually those checks are different and could eventually become
@@ -89,20 +44,9 @@
 /// Unlike the API server, it is strictly bound to 127.0.0.1. This is enough
 /// for the Kubernetes checks to work, and it is one less thing for us to secure
 /// and prevent DDoS attacks again - which is why this is a different server
-<<<<<<< HEAD
 pub async fn spawn(
     listen_addr: SocketAddr,
-    serve_webui: bool,
-    rpc_addr: SocketAddr,
 ) -> Result<(SocketAddr, TaskHandle<Result<()>>)> {
-    if serve_webui {
-        SERVE_WEBUI
-            .set(rpc_addr)
-            .expect("SERVE_WEBUI already initialized before internal::init()");
-    }
-=======
-pub fn init(addr: SocketAddr) {
->>>>>>> 056eb771
     let make_svc = make_service_fn(|_conn| async {
         // service_fn converts our function into a `Service`
         Ok::<_, anyhow::Error>(service_fn(route))
