--- conflicted
+++ resolved
@@ -7,12 +7,7 @@
 use hyper::Request;
 use serde_json::{json, Value};
 use std::collections::{HashMap, HashSet};
-<<<<<<< HEAD
-use yaml_rust::YamlLoader;
-=======
-use std::path::Path;
 use yaml_rust::{Yaml, YamlLoader};
->>>>>>> 0990266a
 
 /// Different kinds of policies.
 #[derive(Clone)]
@@ -86,13 +81,13 @@
     /// Is a request with these headers allowed to execute the endpoint at this path?
     pub fn is_allowed(
         &self,
-        req: &Request<hyper::Body>,
+        req: &hyper::http::Parts,
         secrets: &JsonObject,
-        path: &Path,
+        path: &str,
     ) -> bool {
         match self.paths.longest_prefix(path) {
             None => true,
-            Some((_, RequiredHeader { verbs: Some(v), .. })) if !v.contains(req.method()) => true,
+            Some((_, RequiredHeader { verbs: Some(v), .. })) if !v.contains(req.method) => true,
             Some((
                 _,
                 RequiredHeader {
@@ -109,7 +104,7 @@
                         return false;
                     }
                 };
-                match req.headers().get(header_name).map(|v| v.to_str()) {
+                match req.headers.get(header_name).map(|v| v.to_str()) {
                     Some(Ok(header_value)) if header_value == secret_value => true,
                     Some(Err(e)) => {
                         warn!("Weird bytes in header {header_name}: {e}");
@@ -142,17 +137,11 @@
 }
 
 #[derive(Clone, Default)]
-<<<<<<< HEAD
 pub struct PolicySystem {
     /// Maps labels to their applicable policies.
     pub labels: HashMap<String, Policy>,
     pub user_authorization: UserAuthorization,
-=======
-pub(crate) struct VersionPolicy {
-    pub(crate) labels: LabelPolicies,
-    pub(crate) user_authorization: UserAuthorization,
-    pub(crate) secret_authorization: SecretAuthorization,
->>>>>>> 0990266a
+    pub secret_authorization: SecretAuthorization,
 }
 
 impl PolicySystem {
