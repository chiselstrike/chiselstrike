--- conflicted
+++ resolved
@@ -501,63 +501,22 @@
         );
         let rows = fetch_all(&self.db.pool, query).await?;
 
-<<<<<<< HEAD
         let mut type_systems = HashMap::new();
-=======
-        let mut ts = TypeSystem::default();
-        let mut failures = vec![];
-
->>>>>>> 43932d97
         for row in rows {
             let type_id: i32 = row.get("type_id");
             let backing_table: &str = row.get("backing_table");
             let type_name: &str = row.get("type_name");
             let desc = ExistingObject::new(type_name, backing_table, type_id)?;
-<<<<<<< HEAD
 
             let ts = type_systems.entry(desc.version_id())
                 .or_insert_with(|| TypeSystem::new(builtin.clone(), desc.version_id()));
             let fields = self.load_type_fields(ts, type_id).await?;
-=======
-            match self.load_type_fields(&ts, type_id).await {
-                Ok(fields) => {
-                    let indexes = self.load_type_indexes(type_id, backing_table).await?;
-
-                    let ty = ObjectType::new(desc, fields, indexes)?;
-                    ts.add_custom_type(Entity::Custom(Arc::new(ty)))?;
-                }
-                Err(_) => {
-                    failures.push(row);
-                }
-            }
-        }
-
-        // Retry once for failures. The reason we may want to retry is that if you have a model (A)
-        // that has another model (B) as a property, load_type_fields may fail, because B is not
-        // yet loaded.
-        //
-        // In rpc.rs, we have a topology sort to handle that so that models are created in the order
-        // they are needed, but that only works if all models are inserted together. If you have a
-        // pre-existing model (that already has an id), and then you add the new property, then
-        // there isn't much we can do.
-        for row in failures {
-            let type_id: i32 = row.get("type_id");
-            let backing_table: &str = row.get("backing_table");
-            let type_name: &str = row.get("type_name");
-            let desc = ExistingObject::new(type_name, backing_table, type_id)?;
-            let fields = self.load_type_fields(&ts, type_id).await?;
->>>>>>> 43932d97
             let indexes = self.load_type_indexes(type_id, backing_table).await?;
 
             let ty = ObjectType::new(&desc, fields, indexes)?;
             ts.add_custom_type(Entity::Custom(Arc::new(ty)))?;
         }
-<<<<<<< HEAD
         Ok(type_systems)
-=======
-
-        Ok(ts)
->>>>>>> 43932d97
     }
 
     async fn load_type_fields(&self, ts: &TypeSystem, type_id: i32) -> Result<Vec<Field>> {
@@ -751,7 +710,7 @@
         PolicySystem::from_yaml(yaml)
     }
 
-    pub async fn count_rows(
+    pub(crate) async fn count_rows(
         &self,
         transaction: &mut Transaction<'_, Any>,
         ty: &ObjectType,
