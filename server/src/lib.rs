// SPDX-FileCopyrightText: © 2021 ChiselStrike <info@chiselstrike.com>

<<<<<<< HEAD
=======
#![cfg_attr(feature = "must_not_suspend", feature(must_not_suspend))]
#![cfg_attr(feature = "must_not_suspend", deny(must_not_suspend))]

use once_cell::sync::Lazy;

>>>>>>> 488bdc66
pub use crate::auth::is_auth_entity_name;
pub use crate::opt::Opt;
pub use crate::server::run;

pub(crate) type JsonObject = serde_json::Map<String, serde_json::Value>;

<<<<<<< HEAD
=======
pub(crate) static FEATURES: Lazy<Features> = Lazy::new(Features::default);

/// Chiseld experimental features
#[derive(Default)]
struct Features {
    typescript_policies: bool,
}

macro_rules! send_command {
    ( $code:block ) => {{
        Box::new({ move || async move { $code }.boxed_local() })
    }};
}

>>>>>>> 488bdc66
#[macro_use]
extern crate log;

pub(crate) mod apply;
pub(crate) mod auth;
pub(crate) mod datastore;
pub(crate) mod http;
pub(crate) mod internal;
pub(crate) mod kafka;
pub(crate) mod module_loader;
pub(crate) mod ops;
pub(crate) mod opt;
pub(crate) mod policies;
pub(crate) mod prefix_map;
pub(crate) mod rpc;
pub(crate) mod secrets;
pub(crate) mod server;
pub(crate) mod trunk;
pub(crate) mod types;
pub(crate) mod version;
pub(crate) mod worker;

#[allow(clippy::all)]
pub(crate) mod proto {
    tonic::include_proto!("chisel");
}<|MERGE_RESOLUTION|>--- conflicted
+++ resolved
@@ -1,21 +1,13 @@
 // SPDX-FileCopyrightText: © 2021 ChiselStrike <info@chiselstrike.com>
-
-<<<<<<< HEAD
-=======
-#![cfg_attr(feature = "must_not_suspend", feature(must_not_suspend))]
-#![cfg_attr(feature = "must_not_suspend", deny(must_not_suspend))]
 
 use once_cell::sync::Lazy;
 
->>>>>>> 488bdc66
 pub use crate::auth::is_auth_entity_name;
 pub use crate::opt::Opt;
 pub use crate::server::run;
 
 pub(crate) type JsonObject = serde_json::Map<String, serde_json::Value>;
 
-<<<<<<< HEAD
-=======
 pub(crate) static FEATURES: Lazy<Features> = Lazy::new(Features::default);
 
 /// Chiseld experimental features
@@ -24,13 +16,6 @@
     typescript_policies: bool,
 }
 
-macro_rules! send_command {
-    ( $code:block ) => {{
-        Box::new({ move || async move { $code }.boxed_local() })
-    }};
-}
-
->>>>>>> 488bdc66
 #[macro_use]
 extern crate log;
 
