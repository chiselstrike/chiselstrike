--- conflicted
+++ resolved
@@ -1,7 +1,7 @@
 // SPDX-FileCopyrightText: © 2022 ChiselStrike <info@chiselstrike.com>
 
 use crate::datastore::{DbConnection, MetaService, QueryEngine};
-<<<<<<< HEAD
+use crate::internal::{mark_ready, mark_not_ready};
 use crate::opt::Opt;
 use crate::policies::PolicySystem;
 use crate::trunk::{self, Trunk};
@@ -11,31 +11,6 @@
 use anyhow::{bail, Context, Result};
 use parking_lot::RwLock;
 use regex::Regex;
-=======
-use crate::deno;
-use crate::deno::init_deno;
-use crate::deno::set_meta;
-use crate::deno::set_policies;
-use crate::deno::set_query_engine;
-use crate::deno::set_type_system;
-use crate::deno::update_secrets;
-use crate::deno::{activate_endpoint, compile_endpoints};
-use crate::internal::mark_not_ready;
-use crate::rpc::InitState;
-use crate::rpc::{GlobalRpcState, RpcService};
-use crate::runtime;
-use crate::runtime::Runtime;
-use crate::secrets::get_secrets;
-use crate::JsonObject;
-use anyhow::Result;
-use async_lock::Mutex;
-use deno_core::futures;
-use enclose::enclose;
-use futures::future::LocalBoxFuture;
-use futures::FutureExt;
-use futures::StreamExt;
-use serde::{Deserialize, Serialize};
->>>>>>> ec67428f
 use std::collections::HashMap;
 use std::net::SocketAddr;
 use std::panic;
@@ -101,6 +76,7 @@
     }
     debug!("gRPC API address: {}", rpc_addr);
     debug!("Internal address: http://{}", internal_addr);
+    mark_ready();
 
     let all_tasks = async move {
         tokio::try_join!(trunk_task, rpc_task, api_task, internal_task, secrets_task)
@@ -179,7 +155,6 @@
         .map(|caps| caps.name("fname").unwrap().as_str().to_string())
 }
 
-<<<<<<< HEAD
 async fn start_versions(server: Arc<Server>) -> Result<()> {
     let version_infos = server.meta_service.load_version_infos().await?;
     let type_systems = server.type_systems.lock().await;
@@ -201,70 +176,6 @@
                 route_map_url,
             );
             continue;
-=======
-    let rpc_commands = commands2.clone();
-    let sources = meta.load_sources().await?;
-    let policies = meta.load_policies().await?;
-    let type_system = meta.load_type_system().await?;
-    let init = InitState {
-        sources,
-        policies,
-        type_system,
-    };
-    let state = Arc::new(Mutex::new(
-        GlobalRpcState::new(meta, init.clone(), query_engine, rpc_commands).await?,
-    ));
-
-    let rpc = RpcService::new(state);
-
-    let (signal_tx, signal_rx) = utils::make_signal_channel();
-
-    let mut sigterm = tokio::signal::unix::signal(tokio::signal::unix::SignalKind::terminate())?;
-    let mut sigint = tokio::signal::unix::signal(tokio::signal::unix::SignalKind::interrupt())?;
-    let mut sighup = tokio::signal::unix::signal(tokio::signal::unix::SignalKind::hangup())?;
-    let mut sigusr1 =
-        tokio::signal::unix::signal(tokio::signal::unix::SignalKind::user_defined1())?;
-    let sig_task = tokio::task::spawn(async move {
-        let res = futures::select! {
-            _ = sigterm.recv().fuse() => { debug!("Got SIGTERM"); DoRepeat::No },
-            _ = sigint.recv().fuse() => { debug!("Got SIGINT"); DoRepeat::No },
-            _ = sighup.recv().fuse() => { debug!("Got SIGHUP"); DoRepeat::No },
-            _ = sigusr1.recv().fuse() => { debug!("Got SIGUSR1"); DoRepeat::Yes },
-        };
-        mark_not_ready();
-        debug!("Got signal");
-        signal_tx.send(()).await?;
-        Ok(res)
-    });
-
-    let secret_commands = commands2.clone();
-
-    let secret_shutdown = signal_rx.clone();
-    // Spawn periodic hot-reload of secrets.  This doesn't load secrets immediately, though.
-    let opt_clone = opt.clone();
-    let _secret_reader = tokio::task::spawn(async move {
-        loop {
-            futures::select! {
-                _ = sleep(Duration::from_millis(1000)).fuse() => {},
-                _ = secret_shutdown.recv().fuse() => {
-                    break;
-                }
-            };
-
-            let secrets = match read_secrets(&opt_clone).await {
-                Ok(s) => s,
-                Err(_) => continue, // ignore IO errors
-            };
-
-            for cmd in &secret_commands {
-                let v = secrets.clone();
-                let payload = send_command!({
-                    update_secrets(v).await;
-                    Ok(())
-                });
-                cmd.send(payload).await.unwrap();
-            }
->>>>>>> ec67428f
         }
 
         // ignore the notification that the version is ready
@@ -351,12 +262,14 @@
     let mut sighup = signal(SignalKind::hangup())?;
     let mut sigusr1 = signal(SignalKind::user_defined1())?;
 
-    Ok(tokio::select! {
+    let restart = tokio::select! {
         Some(_) = sigterm.recv() => { debug!("Got SIGTERM"); Restart::No },
         Some(_) = sigint.recv() => { debug!("Got SIGINT"); Restart::No },
         Some(_) = sighup.recv() => { debug!("Got SIGHUP"); Restart::No },
         Some(_) = sigusr1.recv() => { debug!("Got SIGUSR1"); Restart::Yes },
-    })
+    };
+    mark_not_ready();
+    Ok(restart)
 }
 
 async fn start_inspector(
