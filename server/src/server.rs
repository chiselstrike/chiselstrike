// SPDX-FileCopyrightText: © 2022 ChiselStrike <info@chiselstrike.com>

use crate::{api, internal, rpc, secrets, JsonObject};
use crate::datastore::{DbConnection, MetaService, QueryEngine};
use crate::opt::Opt;
use crate::policies::PolicySystem;
use crate::trunk::{self, Trunk};
use crate::types::{BuiltinTypes, TypeSystem};
use crate::version::{self, VersionInfo, VersionInit};
use anyhow::Result;
use parking_lot::RwLock;
use regex::Regex;
use std::panic;
use std::collections::HashMap;
use std::path::PathBuf;
use std::sync::Arc;
use std::time::Duration;
<<<<<<< HEAD
use tokio::sync::oneshot;
use utils::TaskHandle;

pub struct Server {
    pub opt: Opt,
    pub db: Arc<DbConnection>,
    pub query_engine: QueryEngine,
    pub meta_service: MetaService,
    pub builtin_types: Arc<BuiltinTypes>,
    pub type_systems: tokio::sync::Mutex<HashMap<String, TypeSystem>>,
    pub secrets: RwLock<JsonObject>,
    pub trunk: Trunk,
}

#[derive(Debug, Copy, Clone)]
pub enum Restart { Yes, No }

pub async fn run(opt: Opt) -> Result<Restart> {
    let (server, trunk_task) = make_server(opt).await?;
    start_versions(server.clone()).await?;
    start_chiselstrike_version(server.clone()).await?;

    let (rpc_addr, rpc_task) = rpc::spawn(
        server.clone(),
        server.opt.rpc_listen_addr,
    ).await?;

    let (api_addrs, api_task) = api::spawn(
        server.clone(),
        server.opt.api_listen_addr.clone(),
    ).await?;

    let (internal_addr, internal_task) = internal::spawn(
        server.opt.internal_routes_listen_addr,
        server.opt.webui,
        rpc_addr,
    ).await?;

    let secrets_task = TaskHandle(tokio::task::spawn(refresh_secrets(server.clone())));
    let signal_task = TaskHandle(tokio::task::spawn(wait_for_signals()));

    info!("ChiselStrike is ready 🚀");
    for api_addr in api_addrs.iter() {
        info!("URL: http://{}", api_addr);
=======
use structopt::StructOpt;
use structopt_toml::StructOptToml;
use tokio::task::JoinHandle;
use tokio::time::sleep;

#[derive(StructOpt, Debug, Clone, StructOptToml, Deserialize, Serialize)]
#[structopt(name = "chiseld", version = env!("VERGEN_GIT_SEMVER_LIGHTWEIGHT"))]
#[serde(deny_unknown_fields, default)]
pub struct Opt {
    /// user-visible API server listen address.
    #[structopt(short, long, default_value = "localhost:8080")]
    api_listen_addr: String,
    /// RPC server listen address.
    #[structopt(short, long, default_value = "127.0.0.1:50051")]
    rpc_listen_addr: SocketAddr,
    /// Internal routes (for k8s) listen address
    #[structopt(short, long, default_value = "127.0.0.1:9090")]
    internal_routes_listen_addr: SocketAddr,
    /// Metadata database URI. [deprecated: use --db-uri instead]
    #[structopt(short, long, default_value = "sqlite://chiseld.db?mode=rwc")]
    _metadata_db_uri: String,
    /// Data database URI. [deprecated: use --db-uri instead]
    #[structopt(short, long, default_value = "sqlite://chiseld-data.db?mode=rwc")]
    _data_db_uri: String,
    /// Database URI.
    #[structopt(long, default_value = "sqlite://.chiseld.db?mode=rwc")]
    db_uri: String,
    /// Should we wait for a debugger before executing any JS?
    #[structopt(long)]
    inspect_brk: bool,
    /// size of database connection pool.
    #[structopt(short, long, default_value = "10")]
    nr_connections: usize,
    /// How many executor threads to create
    #[structopt(short, long, default_value = "1")]
    executor_threads: usize,
    /// If on, serve a web UI on an internal route.
    #[structopt(long)]
    webui: bool,
    /// V8 flags.
    #[structopt(long)]
    v8_flags: Vec<String>,
    /// Read default configuration from this toml configuration file
    #[structopt(long, short)]
    #[serde(skip)]
    pub config: Option<PathBuf>,

    #[structopt(long, env = "CHISEL_SECRET_KEY_LOCATION")]
    pub chisel_secret_key_location: Option<String>,

    #[structopt(long, env = "CHISEL_SECRET_LOCATION")]
    pub chisel_secret_location: Option<String>,
    /// Prints the configuration resulting from the merging of all the configuration sources,
    /// including default values, in the JSON format.
    /// This is the configuration that will be used when starting chiseld.
    #[structopt(long)]
    #[serde(skip)]
    pub show_config: bool,
}

impl Opt {
    pub async fn from_file(path: &Path) -> Result<Self> {
        let content = tokio::fs::read(path).await?;
        let content = std::str::from_utf8(&content)?;

        Self::from_args_with_toml(content).map_err(|e| anyhow::anyhow!(e.to_string()))
>>>>>>> 43932d97
    }
    debug!("gRPC API address: {}", rpc_addr);
    debug!("Internal address: http://{}", internal_addr);

    let all_tasks = async move {
        tokio::try_join!(trunk_task, rpc_task, api_task, internal_task, secrets_task)
    };
    tokio::select! {
        res = all_tasks => res.map(|_| Restart::No),
        res = signal_task => res,
    }
}

async fn make_server(opt: Opt) -> Result<(Arc<Server>, TaskHandle<Result<()>>)> {
    let db = DbConnection::connect(&opt.db_uri, opt.nr_connections).await?;
    let db = Arc::new(db);
    let query_engine = QueryEngine::new(db.clone());
    let meta_service = MetaService::new(db.clone());

    let legacy_dbs = find_legacy_sqlite_dbs(&opt);
    if extract_sqlite_file(&opt.db_uri).is_some() && legacy_dbs.len() == 2 {
        meta_service.maybe_migrate_sqlite_database(&legacy_dbs, &opt.db_uri).await?;
    }
<<<<<<< HEAD
=======
}

async fn run(state: SharedState, init: InitState, mut cmd: ExecutorChannel) -> Result<()> {
    let InitState {
        sources,
        policies,
        type_system: ts,
    } = init;
    init_deno(state.opt.v8_flags.clone(), state.opt.inspect_brk).await?;

    // Ensure we read the secrets before spawning an ApiService; secrets may dictate API authorization.
    let secret = match read_secrets(&state.opt).await {
        Ok(v) => v,
        Err(_) => Default::default(), // During startup, map io error to empty secrets.
    };
    update_secrets(secret).await;

    let meta = MetaService::local_connection(&state.db, state.opt.nr_connections).await?;
>>>>>>> 43932d97

    meta_service.create_schema().await?;

    let builtin_types = Arc::new(BuiltinTypes::new());
    builtin_types.create_builtin_backing_tables(&query_engine).await?;

    let type_systems = meta_service.load_type_systems(&builtin_types).await?;
    let type_systems = tokio::sync::Mutex::new(type_systems);

    let secrets = match secrets::get_secrets(&opt).await {
        Ok(secrets) => secrets,
        Err(err) => {
            log::error!("Could not read secrets: {:?}", err);
            JsonObject::default()
        },
    };
    let secrets = RwLock::new(secrets);

    let (trunk, trunk_task) = trunk::spawn().await?;
    let server = Server { opt, db, query_engine, meta_service, builtin_types, type_systems, secrets, trunk };
    Ok((Arc::new(server), trunk_task))
}

fn find_legacy_sqlite_dbs(opt: &Opt) -> Vec<PathBuf> {
    let mut sources = vec![];
    if let Some(x) = extract_sqlite_file(&opt._metadata_db_uri) {
        sources.push(PathBuf::from(x));
    }
    if let Some(x) = extract_sqlite_file(&opt._data_db_uri) {
        sources.push(PathBuf::from(x));
    }
    sources
}

fn extract_sqlite_file(db_uri: &str) -> Option<String> {
    let regex = Regex::new("^sqlite://(?P<fname>[^?]+)").unwrap();
    regex
        .captures(db_uri)
        .map(|caps| caps.name("fname").unwrap().as_str().to_string())
}

async fn start_versions(server: Arc<Server>) -> Result<()> {
    let version_infos = server.meta_service.load_version_infos().await?;
    let type_systems = server.type_systems.lock().await;
    for (version_id, info) in version_infos.into_iter() {
        let type_system = type_systems.get(&version_id).cloned()
            .unwrap_or_else(|| TypeSystem::new(server.builtin_types.clone(), version_id.clone()));
        let policy_system = server.meta_service.load_policy_system(&version_id).await?;
        let modules = server.meta_service.load_modules(&version_id).await?;

        // ignore the notification that the version is ready
        let (ready_tx, _ready_rx) = oneshot::channel();

        let init = VersionInit {
            version_id,
            info,
            server: server.clone(),
            modules: Arc::new(modules),
            type_system: Arc::new(type_system),
            policy_system: Arc::new(policy_system),
            worker_count: 1,
            ready_tx,
        };

        let (version, version_task) = version::spawn(init).await?;
        server.trunk.add_version(version, version_task);
    }
    Ok(())
}

async fn start_chiselstrike_version(server: Arc<Server>) -> Result<()> {
    let version_id = "__chiselstrike".to_string();
    let info = VersionInfo {
        name: "ChiselStrike Internal API".into(),
        tag: env!("VERGEN_GIT_SEMVER_LIGHTWEIGHT").into(),
    };
    let type_system = TypeSystem::new(server.builtin_types.clone(), version_id.clone());
    let policy_system = PolicySystem::default();

<<<<<<< HEAD
    let mut modules = HashMap::new();
    modules.insert(
        "file:///__route_map.ts".into(),
        "export { default } from 'chisel:///__chiselstrike.ts';".into(),
=======
    let rpc_task = crate::rpc::spawn(rpc, opt.rpc_listen_addr, start_wait, shutdown);
    info!("RPC is ready. URL: {}", opt.rpc_listen_addr);

    crate::internal::init(
        opt.internal_routes_listen_addr,
        opt.webui,
        opt.rpc_listen_addr,
    );
    debug!(
        "Internal HTTP server is ready. URL: {}",
        opt.internal_routes_listen_addr
>>>>>>> 43932d97
    );

    let (ready_tx, _ready_rx) = oneshot::channel();

    let init = VersionInit {
        version_id,
        info,
        server: server.clone(),
        modules: Arc::new(modules),
        type_system: Arc::new(type_system),
        policy_system: Arc::new(policy_system),
        worker_count: 1,
        ready_tx,
    };

    let (version, version_task) = version::spawn(init).await?;
    server.trunk.add_version(version, version_task);
    Ok(())
}

async fn refresh_secrets(server: Arc<Server>) -> Result<()> {
    let mut last_try_was_failure = false;
    loop {
        match secrets::get_secrets(&server.opt).await {
            Ok(secrets) => {
                *server.secrets.write() = secrets;
            },
            Err(err) => {
                if !last_try_was_failure {
                    log::warn!("Could not re-read secrets: {:?}", err);
                }
                last_try_was_failure = true;
            },
        }
        tokio::time::sleep(Duration::from_millis(1000)).await;
    }
}

async fn wait_for_signals() -> Result<Restart> {
    let default_hook = panic::take_hook();
    panic::set_hook(Box::new(move |info| {
        default_hook(info);
        nix::sys::signal::raise(nix::sys::signal::Signal::SIGINT).unwrap();
    }));

    use tokio::signal::unix::{SignalKind, signal};
    let mut sigterm = signal(SignalKind::terminate())?;
    let mut sigint = signal(SignalKind::interrupt())?;
    let mut sighup = signal(SignalKind::hangup())?;
    let mut sigusr1 = signal(SignalKind::user_defined1())?;

    Ok(tokio::select! {
        Some(_) = sigterm.recv() => { debug!("Got SIGTERM"); Restart::No },
        Some(_) = sigint.recv() => { debug!("Got SIGINT"); Restart::No },
        Some(_) = sighup.recv() => { debug!("Got SIGHUP"); Restart::No },
        Some(_) = sigusr1.recv() => { debug!("Got SIGUSR1"); Restart::Yes },
    })
}<|MERGE_RESOLUTION|>--- conflicted
+++ resolved
@@ -1,6 +1,6 @@
 // SPDX-FileCopyrightText: © 2022 ChiselStrike <info@chiselstrike.com>
 
-use crate::{api, internal, rpc, secrets, JsonObject};
+use crate::{api, internal, rpc, secrets, worker, JsonObject};
 use crate::datastore::{DbConnection, MetaService, QueryEngine};
 use crate::opt::Opt;
 use crate::policies::PolicySystem;
@@ -15,7 +15,6 @@
 use std::path::PathBuf;
 use std::sync::Arc;
 use std::time::Duration;
-<<<<<<< HEAD
 use tokio::sync::oneshot;
 use utils::TaskHandle;
 
@@ -60,74 +59,6 @@
     info!("ChiselStrike is ready 🚀");
     for api_addr in api_addrs.iter() {
         info!("URL: http://{}", api_addr);
-=======
-use structopt::StructOpt;
-use structopt_toml::StructOptToml;
-use tokio::task::JoinHandle;
-use tokio::time::sleep;
-
-#[derive(StructOpt, Debug, Clone, StructOptToml, Deserialize, Serialize)]
-#[structopt(name = "chiseld", version = env!("VERGEN_GIT_SEMVER_LIGHTWEIGHT"))]
-#[serde(deny_unknown_fields, default)]
-pub struct Opt {
-    /// user-visible API server listen address.
-    #[structopt(short, long, default_value = "localhost:8080")]
-    api_listen_addr: String,
-    /// RPC server listen address.
-    #[structopt(short, long, default_value = "127.0.0.1:50051")]
-    rpc_listen_addr: SocketAddr,
-    /// Internal routes (for k8s) listen address
-    #[structopt(short, long, default_value = "127.0.0.1:9090")]
-    internal_routes_listen_addr: SocketAddr,
-    /// Metadata database URI. [deprecated: use --db-uri instead]
-    #[structopt(short, long, default_value = "sqlite://chiseld.db?mode=rwc")]
-    _metadata_db_uri: String,
-    /// Data database URI. [deprecated: use --db-uri instead]
-    #[structopt(short, long, default_value = "sqlite://chiseld-data.db?mode=rwc")]
-    _data_db_uri: String,
-    /// Database URI.
-    #[structopt(long, default_value = "sqlite://.chiseld.db?mode=rwc")]
-    db_uri: String,
-    /// Should we wait for a debugger before executing any JS?
-    #[structopt(long)]
-    inspect_brk: bool,
-    /// size of database connection pool.
-    #[structopt(short, long, default_value = "10")]
-    nr_connections: usize,
-    /// How many executor threads to create
-    #[structopt(short, long, default_value = "1")]
-    executor_threads: usize,
-    /// If on, serve a web UI on an internal route.
-    #[structopt(long)]
-    webui: bool,
-    /// V8 flags.
-    #[structopt(long)]
-    v8_flags: Vec<String>,
-    /// Read default configuration from this toml configuration file
-    #[structopt(long, short)]
-    #[serde(skip)]
-    pub config: Option<PathBuf>,
-
-    #[structopt(long, env = "CHISEL_SECRET_KEY_LOCATION")]
-    pub chisel_secret_key_location: Option<String>,
-
-    #[structopt(long, env = "CHISEL_SECRET_LOCATION")]
-    pub chisel_secret_location: Option<String>,
-    /// Prints the configuration resulting from the merging of all the configuration sources,
-    /// including default values, in the JSON format.
-    /// This is the configuration that will be used when starting chiseld.
-    #[structopt(long)]
-    #[serde(skip)]
-    pub show_config: bool,
-}
-
-impl Opt {
-    pub async fn from_file(path: &Path) -> Result<Self> {
-        let content = tokio::fs::read(path).await?;
-        let content = std::str::from_utf8(&content)?;
-
-        Self::from_args_with_toml(content).map_err(|e| anyhow::anyhow!(e.to_string()))
->>>>>>> 43932d97
     }
     debug!("gRPC API address: {}", rpc_addr);
     debug!("Internal address: http://{}", internal_addr);
@@ -151,27 +82,6 @@
     if extract_sqlite_file(&opt.db_uri).is_some() && legacy_dbs.len() == 2 {
         meta_service.maybe_migrate_sqlite_database(&legacy_dbs, &opt.db_uri).await?;
     }
-<<<<<<< HEAD
-=======
-}
-
-async fn run(state: SharedState, init: InitState, mut cmd: ExecutorChannel) -> Result<()> {
-    let InitState {
-        sources,
-        policies,
-        type_system: ts,
-    } = init;
-    init_deno(state.opt.v8_flags.clone(), state.opt.inspect_brk).await?;
-
-    // Ensure we read the secrets before spawning an ApiService; secrets may dictate API authorization.
-    let secret = match read_secrets(&state.opt).await {
-        Ok(v) => v,
-        Err(_) => Default::default(), // During startup, map io error to empty secrets.
-    };
-    update_secrets(secret).await;
-
-    let meta = MetaService::local_connection(&state.db, state.opt.nr_connections).await?;
->>>>>>> 43932d97
 
     meta_service.create_schema().await?;
 
@@ -189,6 +99,8 @@
         },
     };
     let secrets = RwLock::new(secrets);
+
+    worker::set_v8_flags(&opt.v8_flags)?;
 
     let (trunk, trunk_task) = trunk::spawn().await?;
     let server = Server { opt, db, query_engine, meta_service, builtin_types, type_systems, secrets, trunk };
@@ -251,24 +163,10 @@
     let type_system = TypeSystem::new(server.builtin_types.clone(), version_id.clone());
     let policy_system = PolicySystem::default();
 
-<<<<<<< HEAD
     let mut modules = HashMap::new();
     modules.insert(
         "file:///__route_map.ts".into(),
         "export { default } from 'chisel:///__chiselstrike.ts';".into(),
-=======
-    let rpc_task = crate::rpc::spawn(rpc, opt.rpc_listen_addr, start_wait, shutdown);
-    info!("RPC is ready. URL: {}", opt.rpc_listen_addr);
-
-    crate::internal::init(
-        opt.internal_routes_listen_addr,
-        opt.webui,
-        opt.rpc_listen_addr,
-    );
-    debug!(
-        "Internal HTTP server is ready. URL: {}",
-        opt.internal_routes_listen_addr
->>>>>>> 43932d97
     );
 
     let (ready_tx, _ready_rx) = oneshot::channel();
