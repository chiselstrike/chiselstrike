<<<<<<< HEAD
=======
// SPDX-FileCopyrightText: © 2022 ChiselStrike <info@chiselstrike.com>

import { mergeDeep, opAsync, responseFromJson } from "./utils.ts";
>>>>>>> 7129a174
import { ChiselCursor, ChiselEntity, requestContext } from "./datastore.ts";
import { ChiselRequest } from "./request.ts";
import { mergeDeep, opAsync, responseFromJson } from "./utils.ts";

// TODO: BEGIN: when module import is fixed:
//     import { parse as regExParamParse } from "regexparam";
// or:
//     import { parse as regExParamParse } from "regexparam";
// In the meantime, the regExParamParse function is copied from
// https://deno.land/x/regexparam@v2.0.0/src/index.js under MIT License included
// below. ChiselStrike added the TS signature and minor cleanups.
//
// Copyright (c) Luke Edwards <luke.edwards05@gmail.com> (lukeed.com)
//
// Permission is hereby granted, free of charge, to any person obtaining a copy
// of this software and associated documentation files (the "Software"), to deal
// in the Software without restriction, including without limitation the rights
// to use, copy, modify, merge, publish, distribute, sublicense, and/or sell
// copies of the Software, and to permit persons to whom the Software is
// furnished to do so, subject to the following conditions:
//
// The above copyright notice and this permission notice shall be included in
// all copies or substantial portions of the Software.
//
// THE SOFTWARE IS PROVIDED "AS IS", WITHOUT WARRANTY OF ANY KIND, EXPRESS OR
// IMPLIED, INCLUDING BUT NOT LIMITED TO THE WARRANTIES OF MERCHANTABILITY,
// FITNESS FOR A PARTICULAR PURPOSE AND NONINFRINGEMENT. IN NO EVENT SHALL THE
// AUTHORS OR COPYRIGHT HOLDERS BE LIABLE FOR ANY CLAIM, DAMAGES OR OTHER
// LIABILITY, WHETHER IN AN ACTION OF CONTRACT, TORT OR OTHERWISE, ARISING FROM,
// OUT OF OR IN CONNECTION WITH THE SOFTWARE OR THE USE OR OTHER DEALINGS IN
// THE SOFTWARE.
function regExParamParse(str: string, loose: boolean) {
    let tmp, pattern = "";
    const keys = [], arr = str.split("/");
    arr[0] || arr.shift();

    while ((tmp = arr.shift())) {
        const c = tmp[0];
        if (c === "*") {
            keys.push("wild");
            pattern += "/(.*)";
        } else if (c === ":") {
            const o = tmp.indexOf("?", 1);
            const ext = tmp.indexOf(".", 1);
            keys.push(tmp.substring(1, ~o ? o : ~ext ? ext : tmp.length));
            pattern += !!~o && !~ext ? "(?:/([^/]+?))?" : "/([^/]+?)";
            if (~ext) pattern += (~o ? "?" : "") + "\\" + tmp.substring(ext);
        } else {
            pattern += "/" + tmp;
        }
    }

    return {
        keys: keys,
        pattern: new RegExp("^" + pattern + (loose ? "(?=$|/)" : "/?$"), "i"),
    };
}
// TODO: END: when module import is fixed

type ChiselEntityClass<T extends ChiselEntity> = {
    new (): T;
    findOne: (_: { id: string }) => Promise<T | undefined>;
    findMany: (_: Partial<T>) => Promise<T[]>;
    build: (...properties: Record<string, unknown>[]) => T;
    delete: (restrictions: Partial<T>) => Promise<void>;
    cursor: () => ChiselCursor<T>;
};

type GenericChiselEntityClass = ChiselEntityClass<ChiselEntity>;

/**
 * Creates a path parser from a template using regexparam.
 *
 * @param pathTemplate the path template such as `/static`, `/param/:id/:otherParam`...
 * @param loose if true, it can match longer paths. False by default
 * @returns function that can parse paths given as string.
 * @see https://deno.land/x/regexparam@v2.0.0
 */
export function createPathParser<T extends Record<string, unknown>>(
    pathTemplate: string,
    loose = false,
): (path: string) => T {
    const { pattern, keys: keysOrFalse } = regExParamParse(pathTemplate, loose);
    if (typeof keysOrFalse === "boolean") {
        throw new Error(
            `invalid pathTemplate=${pathTemplate}, expected string`,
        );
    }
    const keys = keysOrFalse;
    return function pathParser(path: string): T {
        const matches = pattern.exec(path);
        return keys.reduce(
            (acc: Record<string, unknown>, key: string, index: number) => {
                acc[key] = matches?.[index + 1];
                return acc;
            },
            {},
        ) as T;
    };
}

/**
 * Creates a path parser from a template using regexparam.
 *
 * @param pathTemplate the path template such as `/static`, `/param/:id/:otherParam`...
 * @param loose if true, it can match longer paths. False by default
 * @returns function that can parse paths given in URL.pathname.
 * @see https://deno.land/x/regexparam@v2.0.0
 */
export function createURLPathParser<T extends Record<string, unknown>>(
    pathTemplate: string,
    loose = false,
): (url: URL) => T {
    const pathParser = createPathParser<T>(pathTemplate, loose);
    return (url: URL): T => pathParser(url.pathname);
}

/** Creates a Response object from response body and status. */
export type CRUDCreateResponse = (
    body: unknown,
    status: number,
) => Promise<Response> | Response;

export type CRUDBaseParams = {
    /** identifier of the object being manipulated, if any */
    id?: string;
    /** ChiselStrike's version/branch the server is running,
     * such as 'dev' for endpoint '/dev/example'
     * when using 'chisel apply --version dev'
     */
    chiselVersion: string;
};

export type CRUDMethodSignature<
    T extends ChiselEntity,
    E extends ChiselEntityClass<T>,
    P extends CRUDBaseParams = CRUDBaseParams,
> = (
    entity: E,
    req: Request,
    params: P,
    url: URL,
    createResponse: CRUDCreateResponse,
) => Promise<Response>;

/**
 * A dictionary mapping HTTP methods into corresponding REST methods that process a Request and return a Response.
 */
export type CRUDMethods<
    T extends ChiselEntity,
    E extends ChiselEntityClass<T>,
    P extends CRUDBaseParams = CRUDBaseParams,
> = {
    GET: CRUDMethodSignature<T, E, P>;
    POST: CRUDMethodSignature<T, E, P>;
    PUT: CRUDMethodSignature<T, E, P>;
    PATCH: CRUDMethodSignature<T, E, P>;
    DELETE: CRUDMethodSignature<T, E, P>;
};

export type CRUDCreateResponses<
    T extends ChiselEntity,
    E extends ChiselEntityClass<T>,
    P extends CRUDBaseParams = CRUDBaseParams,
> = {
    [K in keyof CRUDMethods<T, E, P>]: CRUDCreateResponse;
};

/**
 * Fetches crud data based on crud `url`.
 */
async function fetchEntitiesCrud<T extends ChiselEntity>(
    type: { new (): T },
    url: string,
): Promise<T[]> {
    const results = await opAsync(
        "op_chisel_crud_query",
        {
            typeName: type.name,
            url,
        },
        requestContext,
    );
    return results as T[];
}

async function deleteEntitiesCrud<T extends ChiselEntity>(
    type: { new (): T },
    url: string,
): Promise<void> {
    await opAsync(
        "op_chisel_crud_delete",
        {
            typeName: type.name,
            url,
        },
        requestContext,
    );
}

const defaultCrudMethods: CRUDMethods<ChiselEntity, GenericChiselEntityClass> =
    {
        // Returns a specific entity matching params.id (if present) or all entities matching the filter in the `filter` URL parameter.
        GET: async (
            entity: GenericChiselEntityClass,
            _req: Request,
            params: CRUDBaseParams,
            url: URL,
            createResponse: CRUDCreateResponse,
        ) => {
            const { id } = params;
            if (id) {
                const u = await entity.findOne({ id });
                return createResponse(u ?? "Not found", u ? 200 : 404);
            } else {
                return createResponse(
                    await fetchEntitiesCrud(entity, url.href),
                    200,
                );
            }
        },
        // Creates and returns a new entity from the `req` payload. Ignores the payload's id property and assigns a fresh one.
        POST: async (
            entity: GenericChiselEntityClass,
            req: Request,
            _params: CRUDBaseParams,
            _url: URL,
            createResponse: CRUDCreateResponse,
        ) => {
            const u = entity.build(await req.json());
            u.id = undefined;
            await u.save();
            return createResponse(u, 200);
        },
        // Updates and returns the entity matching params.id (which must be set) from the `req` payload.
        PUT: async (
            entity: GenericChiselEntityClass,
            req: Request,
            params: CRUDBaseParams,
            _url: URL,
            createResponse: CRUDCreateResponse,
        ) => {
            const { id } = params;
            if (!id) {
                return createResponse(
                    "PUT requires item ID in the URL",
                    400,
                );
            }
            const u = entity.build(await req.json());
            u.id = id;
            await u.save();
            return createResponse(u, 200);
        },
        PATCH: async (
            entity: GenericChiselEntityClass,
            req: Request,
            params: CRUDBaseParams,
            _url: URL,
            createResponse: CRUDCreateResponse,
        ) => {
            const { id } = params;
            if (!id) {
                return createResponse(
                    "PATCH requires item ID in the URL",
                    400,
                );
            }
            const orig = await entity.findOne({ id });
            if (!orig) {
                return createResponse(
                    "object does not exist, cannot PATCH",
                    404,
                );
            }
            mergeDeep(
                orig as unknown as Record<string, unknown>,
                await req.json(),
            );
            await orig.save();
            return createResponse(orig, 200);
        },

        // Deletes the entity matching params.id (if present) or all entities matching the filter in the `filter` URL parameter. One of the two must be present.
        DELETE: async (
            entity: GenericChiselEntityClass,
            _req: Request,
            params: CRUDBaseParams,
            url: URL,
            createResponse: CRUDCreateResponse,
        ) => {
            const { id } = params;
            if (id) {
                await entity.delete({ id });
                return createResponse(`Deleted ID ${id}`, 200);
            } else {
                await deleteEntitiesCrud(entity, url.href);
                return createResponse(
                    `Deleted entities matching ${url.search}`,
                    200,
                );
            }
        },
    } as const;

/**
 * These methods can be used as `customMethods` in `ChiselStrike.crud()`.
 *
 * @example
 * Put this in the file 'endpoints/comments.ts':
 * ```typescript
 * import { Comment } from "../models/comment";
 * export default crud(
 *   Comment,
 *   ':id',
 *   {
 *     PUT: standardCRUDMethods.notFound, // do not update, instead returns 404
 *     DELETE: standardCRUDMethods.methodNotAllowed, // do not delete, instead returns 405
 *   },
 * );
 * ```
 */
export const standardCRUDMethods = {
    forbidden: (
        _entity: GenericChiselEntityClass,
        _req: Request,
        _params: CRUDBaseParams,
        _url: URL,
        createResponse: CRUDCreateResponse,
    ) => Promise.resolve(createResponse("Forbidden", 403)),
    notFound: (
        _entity: GenericChiselEntityClass,
        _req: Request,
        _params: CRUDBaseParams,
        _url: URL,
        createResponse: CRUDCreateResponse,
    ) => Promise.resolve(createResponse("Not Found", 404)),
    methodNotAllowed: (
        _entity: GenericChiselEntityClass,
        _req: Request,
        _params: CRUDBaseParams,
        _url: URL,
        createResponse: CRUDCreateResponse,
    ) => Promise.resolve(createResponse("Method Not Allowed", 405)),
} as const;

/**
 * Generates endpoint code to handle REST methods GET/PUT/POST/DELETE for this entity.
 * @example
 * Put this in the file 'endpoints/comments.ts':
 * ```typescript
 * import { Comment } from "../models/comment";
 * export default crud(Comment, ":id");
 * ```
 * This results in a /comments endpoint that correctly handles all REST methods over Comment.
 * @param entity Entity type
 * @param urlTemplateSuffix A suffix to be added to the Request URL (see https://deno.land/x/regexparam for syntax).
 *   Some CRUD methods rely on parts of the URL to identify the resource to apply to. Eg, GET /comments/1234
 *   returns the comment entity with id=1234, while GET /comments returns all comments. This parameter describes
 *   how to find the relevant parts in the URL. Default CRUD methods (see `defaultCrudMethods`) look for the :id
 *   part in this template to identify specific entity instances. If there is no :id in the template, then ':id'
 *   is automatically added to its end. Custom methods can use other named parts.
 * @param config Configure the CRUD behavior:
 *  - `customMethods`: custom request handlers overriding the defaults.
 *     Each present property overrides that method's handler. You can use `standardCRUDMethods` members here to
 *     conveniently reject some actions. When `customMethods` is absent, we use methods from `defaultCrudMethods`.
 *     Note that these default methods look for the `id` property in their `params` argument; if set, its value is
 *     the id of the entity to process. Conveniently, the default `urlTemplate` parser sets this property from the
 *     `:id` pattern.
 *  - `createResponses`: if present, a dictionary of method-specific Response creators.
 *  - `defaultCreateResponse`: default function to create all responses if `createResponses` entry is not provided.
 *     Defaults to `responseFromJson()`.
 *  - `parsePath`: parses the URL path instead of https://deno.land/x/regexparam. The parsing result is passed to
 *     CRUD methods as the `params` argument.
 * @returns A request-handling function suitable as a default export in an endpoint.
 */
export function crud<
    T extends ChiselEntity,
    E extends ChiselEntityClass<T>,
    P extends CRUDBaseParams = CRUDBaseParams,
>(
    entity: E,
    urlTemplateSuffix: string,
    config?: {
        customMethods?: Partial<CRUDMethods<T, ChiselEntityClass<T>, P>>;
        createResponses?: Partial<
            CRUDCreateResponses<T, ChiselEntityClass<T>, P>
        >;
        defaultCreateResponse?: CRUDCreateResponse;
        parsePath?: (url: URL) => P;
    },
): (req: ChiselRequest) => Promise<Response> {
    const defaultCreateResponse = config?.defaultCreateResponse ||
        responseFromJson;
    const localDefaultCrudMethods =
        defaultCrudMethods as unknown as CRUDMethods<T, E, P>;
    const methods = config?.customMethods
        ? { ...localDefaultCrudMethods, ...config?.customMethods }
        : localDefaultCrudMethods;

    return (req: ChiselRequest): Promise<Response> => {
        const pathTemplateRaw = "/:chiselVersion" + req.endpoint + "/" +
            (urlTemplateSuffix.includes(":id")
                ? urlTemplateSuffix
                : `${urlTemplateSuffix}/:id`);

        const pathTemplate = pathTemplateRaw.replace(/\/+/g, "/"); // in case we end up with foo///bar somehow.

        const parsePath = config?.parsePath ||
            createURLPathParser(pathTemplate);

        const methodName = req.method as keyof typeof methods; // assume valid, will be handled gracefully
        const createResponse = config?.createResponses?.[methodName] ||
            defaultCreateResponse;
        const method = methods[methodName];
        if (!method) {
            return Promise.resolve(
                createResponse(`Unsupported HTTP method: ${methodName}`, 405),
            );
        }

        const url = new URL(req.url);
        const params = parsePath(url);
        return method(entity, req, params, url, createResponse);
    };
}<|MERGE_RESOLUTION|>--- conflicted
+++ resolved
@@ -1,9 +1,4 @@
-<<<<<<< HEAD
-=======
 // SPDX-FileCopyrightText: © 2022 ChiselStrike <info@chiselstrike.com>
-
-import { mergeDeep, opAsync, responseFromJson } from "./utils.ts";
->>>>>>> 7129a174
 import { ChiselCursor, ChiselEntity, requestContext } from "./datastore.ts";
 import { ChiselRequest } from "./request.ts";
 import { mergeDeep, opAsync, responseFromJson } from "./utils.ts";
