--- conflicted
+++ resolved
@@ -127,18 +127,6 @@
     c.chisel.write(
         "routes/test.ts",
         r#"
-<<<<<<< HEAD
-        import { responseFromJson } from "@chiselstrike/api";
-        import { Book } from '../models/book.ts';
-        export default function () {
-            const book = new Book();
-            return responseFromJson(book.author === 'Austen');
-        }"#,
-    );
-    c.chisel.apply_ok().await;
-    c.chisel.get("/dev/test").send().await.assert_json(json!(true));
-}
-=======
         import { Book } from '../models/book.ts';
         export default function () {
             const book = new Book();
@@ -151,5 +139,4 @@
         .send()
         .await
         .assert_json(json!(true));
-}
->>>>>>> 948c0a84
+}