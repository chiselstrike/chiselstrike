use crate::framework::prelude::*;

static TEST_ROUTE: &str = r##"
    export default function() {
        return "ok";
    }
    "##;

async fn store_user(chisel: &Chisel, name: &str, email: &str) -> String {
    let user_json = chisel
        .post("/__chiselstrike/auth/users")
        .header("ChiselAuth", "dud")
        .json(json!({"name": name, "email": email}))
        .send()
        .await
        .json();

    user_json["id"].as_str().unwrap().into()
}

#[self::test(modules = Deno, optimize = Yes)]
async fn basic(mut c: TestContext) {
    c.chisel.write_unindent("routes/test.ts", TEST_ROUTE);
    c.chisel
        .write_unindent("routes/a/b/c/testc1.ts", TEST_ROUTE);
    c.chisel
        .write_unindent("routes/a/b/c/testc2.ts", TEST_ROUTE);
    c.chisel.write_unindent(
        "policies/pol.yaml",
        r##"
            routes:
            - path: /test
              users: .*
            - path: /a/b/c/testc1
              users: ^al$
            - path: /a/b
              users: ^a
        "##,
    );
    c.chisel
        .write(".env", r#"{ "CHISELD_AUTH_SECRET": "dud" }"#);
    c.chisel.apply_ok().await;

    let id_al = store_user(&c.chisel, "Al", "al").await;
    let id_als = store_user(&c.chisel, "Als", "als").await;

    c.chisel.get("/dev/test").send().await.assert_status(403);
    c.restart_chiseld().await;

    c.chisel.get("/dev/test").send().await.assert_status(403);
    c.chisel
        .get("/dev/test")
        .header("ChiselUID", &id_al)
        .send()
        .await
        .assert_status(200);
    c.chisel
        .get("/dev/test")
        .header("ChiselUID", "invalid_id")
        .send()
        .await
        .assert_status(403);

    c.chisel
        .get("/dev/a/b/c/testc1")
        .send()
        .await
        .assert_status(403);
    c.chisel
        .get("/dev/a/b/c/testc1")
        .header("ChiselUID", "invalid_id")
        .send()
        .await
        .assert_status(403);
    c.chisel
        .get("/dev/a/b/c/testc1")
        .header("ChiselUID", &id_al)
        .send()
        .await
        .assert_status(200);
    c.chisel
        .get("/dev/a/b/c/testc1")
        .header("ChiselUID", &id_als)
        .send()
        .await
        .assert_status(403);

    c.chisel
        .get("/dev/a/b/c/testc2")
        .send()
        .await
        .assert_status(403);
    c.chisel
        .get("/dev/a/b/c/testc2")
        .header("ChiselUID", "invalid_id")
        .send()
        .await
        .assert_status(403);
    c.chisel
        .get("/dev/a/b/c/testc2")
        .header("ChiselUID", &id_al)
        .send()
        .await
        .assert_status(200);
    c.chisel
        .get("/dev/a/b/c/testc2")
        .header("ChiselUID", &id_als)
        .send()
        .await
        .assert_status(200);
}

#[self::test(modules = Deno, optimize = Yes)]
async fn endpoints_backcompat(c: TestContext) {
    // test that we support `endpoints:` instead of `routes:` for backwards compatibility
    c.chisel.write_unindent("routes/test.ts", TEST_ROUTE);
    c.chisel.write_unindent(
        "policies/pol.yaml",
        r##"
            endpoints:
            - path: /test
              users: ^$
        "##,
    );
    c.chisel.apply_ok().await;

    c.chisel.get("/dev/test").send().await.assert_status(403);
}

#[self::test(modules = Deno, optimize = Yes)]
async fn repeated_path(c: TestContext) {
    c.chisel.write_unindent(
        "policies/pol.yaml",
        r##"
            routes:
            - path: /find
              users: .*
            - path: /find
              users: ^als$
        "##,
    );
    c.chisel
        .apply_err()
        .await
        .stderr
        .read("Error: Repeated path in user authorization: \"/find\"");
}

static MODEL_POST: &str = r##"
    import { ChiselEntity, AuthUser, labels } from '@chiselstrike/api'
    export class Post extends ChiselEntity {
        text: string = "Lorem Ipsum";
        @labels("protect") author: AuthUser;
    }
    export class Blog extends ChiselEntity {
        post1?: Post;
    }
"##;

static ROUTE_POSTS: &str = r##"
    import { Post } from '../models/post.ts';
    import { loggedInUser, responseFromJson } from '@chiselstrike/api';
    export default async function (req: Request) {
        if (req.method == 'POST') {
            let p = Post.build(await req.json());
            let author = await loggedInUser();
            if (author === undefined) return new Response('Must be logged in', {status: 401});
            p.author = author;
            await p.save();
            return new Response('saved post successfully');
        } else if (req.method == 'GET') {
            let r: Array<Pick<Post, "text">> = [];
            await Post.cursor().select('text').forEach(p => r.push(p));
            return r;
        }
    }
"##;

async fn store_post(chisel: &Chisel, uid: &str, text: &str) {
    chisel
        .post("/dev/posts")
        .header("ChiselUID", uid)
        .json(json!({ "text": text }))
        .send()
        .await
        .assert_ok();
}

#[self::test(modules = Deno, optimize = Both)]
async fn logged_in_user_post(c: TestContext) {
    c.chisel.write_unindent("models/post.ts", MODEL_POST);
    c.chisel.write_unindent("routes/posts.ts", ROUTE_POSTS);
<<<<<<< HEAD
    c.chisel.write(".env", r#"{ "CHISELD_AUTH_SECRET": "dud" }"#);
=======
    c.chisel
        .write(".env", r#"{ "CHISELD_AUTH_SECRET": "dud" }"#);
>>>>>>> b3135b53
    c.chisel.apply_ok().await;

    let id_al = store_user(&c.chisel, "Al", "al").await;
    let id_als = store_user(&c.chisel, "Als", "als").await;

    store_post(&c.chisel, &id_al, "first post by al").await;
    store_post(&c.chisel, &id_als, "first post by als").await;
    store_post(&c.chisel, &id_al, "second post by al").await;

    c.chisel
        .get("/dev/posts")
        .header("ChiselUID", &id_al)
        .send()
        .await
        .assert_json(json!([
            {"text": "first post by al"},
            {"text": "first post by als"},
            {"text": "second post by al"},
        ]));
}

#[self::test(modules = Deno, optimize = Both)]
async fn transform_match_login(c: TestContext) {
    c.chisel.write_unindent("models/post.ts", MODEL_POST);
    c.chisel.write_unindent("routes/posts.ts", ROUTE_POSTS);
    c.chisel.write_unindent(
        "policies/pol.yaml",
        r##"
            labels:
            - name: protect
              transform: match_login
        "##,
    );
<<<<<<< HEAD
    c.chisel.write(".env", r#"{ "CHISELD_AUTH_SECRET": "dud" }"#);
=======
    c.chisel
        .write(".env", r#"{ "CHISELD_AUTH_SECRET": "dud" }"#);
>>>>>>> b3135b53
    c.chisel.apply_ok().await;

    let id_al = store_user(&c.chisel, "Al", "al").await;
    let id_als = store_user(&c.chisel, "Als", "als").await;

    store_post(&c.chisel, &id_al, "first post by al").await;
    store_post(&c.chisel, &id_als, "first post by als").await;
    store_post(&c.chisel, &id_al, "second post by al").await;

    let resp = c
        .chisel
        .get("/dev/posts")
        .header("ChiselUID", &id_al)
        .send()
        .await
        .assert_ok()
        .json();
    assert_eq!(resp.as_array().unwrap().len(), 2);
}

static ROUTE_BLOGS: &str = r##"
    import { Blog, Post } from '../models/post.ts';
    import { loggedInUser, responseFromJson } from '@chiselstrike/api';
    export default async function chisel(req: Request) {
        if (req.method == 'POST') {
            const b = Blog.build(await req.json());
            const author = await loggedInUser();
            if (author === undefined) return new Response('Must be logged in', {status: 401});
            b.post1!.author = author;
            await b.save();
            return new Response('saved post successfully');
        } else if (req.method == 'GET') {
            const r = (await Blog.cursor().toArray()).map(b => b.post1!.text);
            return responseFromJson(r);
        }
    }
"##;

async fn store_blog_post(chisel: &Chisel, uid: &str, text: &str) {
    chisel
        .post("/dev/blogs")
        .header("ChiselUID", uid)
        .json(json!({"post1": {"text": text}}))
        .send()
        .await
        .assert_status(200)
        .assert_text("saved post successfully");
}

#[self::test(modules = Deno, optimize = Both)]
async fn transform_match_login_related_entities(c: TestContext) {
    c.chisel.write_unindent("models/post.ts", MODEL_POST);
    c.chisel.write_unindent("routes/posts.ts", ROUTE_POSTS);
    c.chisel.write_unindent("routes/blogs.ts", ROUTE_BLOGS);
<<<<<<< HEAD
    c.chisel.write(".env", r#"{ "CHISELD_AUTH_SECRET": "dud" }"#);
=======
    c.chisel
        .write(".env", r#"{ "CHISELD_AUTH_SECRET": "dud" }"#);
>>>>>>> b3135b53
    c.chisel.apply_ok().await;

    let id_al = store_user(&c.chisel, "Al", "al").await;
    let id_als = store_user(&c.chisel, "Als", "als").await;

    c.chisel
        .post("/dev/posts")
        .json(json!({"text": "first post by al"}))
        .send()
        .await
        .assert_status(401)
        .assert_text("Must be logged in");

    c.chisel
        .post("/dev/blogs")
        .json(json!({"post1": {"text": "first post by al"}}))
        .send()
        .await
        .assert_status(401)
        .assert_text("Must be logged in");

    store_blog_post(&c.chisel, &id_al, "first blog post by al").await;
    store_blog_post(&c.chisel, &id_als, "first blog post by als").await;
    store_blog_post(&c.chisel, &id_al, "second blog post by al").await;

    c.chisel
        .get("/dev/blogs")
        .header("ChiselUID", &id_al)
        .send()
        .await
        .assert_status(200)
        .assert_json(json!([
            "first blog post by al",
            "first blog post by als",
            "second blog post by al",
        ]));

    c.chisel.write_unindent(
        "policies/pol.yaml",
        r##"
            labels:
            - name: protect
              transform: match_login
        "##,
    );
    c.chisel.apply_ok().await;

    c.chisel
        .get("/dev/blogs")
        .header("ChiselUID", &id_al)
        .send()
        .await
        .assert_status(200)
        .assert_json(json!(["first blog post by al", "second blog post by al",]));
}

// NOTE: we add the CORS headers to every response, even though it should be used only in
// response to a CORS preflight request (using method OPTIONS)
//
// https://developer.mozilla.org/en-US/docs/Web/HTTP/Headers/Access-Control-Allow-Headers
fn check_cors_header(response: &Response) -> bool {
    let cors_allow_headers = response.header("access-control-allow-headers");
    let uids_count = cors_allow_headers.split(',')
        .filter(|v| *v == "ChiselUID")
        .count();
    uids_count == 1
}

#[self::test(modules = Deno, optimize = Both)]
async fn allow_chisel_uid_header(mut c: TestContext) {
    c.chisel.write(
        "routes/foo.ts",
        r#"
        export default async function chisel(req: Request) {
            return "foo";
        }
    "#,
    );
    c.chisel.apply_ok().await;

    let resp = c.chisel.get("/dev/foo").send().await;
    resp.assert_ok();
    assert!(check_cors_header(&resp));

    let resp = c.chisel.options("/dev/foo").send().await;
    resp.assert_ok();
    assert!(check_cors_header(&resp));

    c.chisel.write(".env", r#"{"CHISELD_AUTH_SECRET": "u"}"#);
    c.restart_chiseld().await;

    let resp = c
        .chisel
        .get("/__chiselstrike/auth/users")
        .header("ChiselAuth", "u")
        .header("ChiselUID", "1234")
        .send()
        .await;
    resp.assert_ok();
    assert!(check_cors_header(&resp));
}

#[self::test(modules = Deno, optimize = Both)]
async fn use_chisel_uid_header(mut c: TestContext) {
    c.chisel.write(".env", r#"{"CHISELD_AUTH_SECRET": "u"}"#);
    c.restart_chiseld().await;

    let resp = c
        .chisel
        .get("/__chiselstrike/auth/users")
        .header("ChiselAuth", "u")
        .header("ChiselUID", "1234")
        .send()
        .await;
    resp.assert_ok();
    assert!(check_cors_header(&resp));

    // Store auth user and save uid
    let resp = c
        .chisel
        .post("/__chiselstrike/auth/users")
        .json(json!({"name":"Al"}))
        .header("ChiselAuth", "u")
        .send()
        .await
        .json();
    let id = resp.get("id").unwrap().as_str().unwrap();

    // Use the user ID to authenticate
    let resp = c
        .chisel
        .get("/__chiselstrike/auth/users")
        .header("ChiselAuth", "u")
        .header("ChiselUID", id)
        .send()
        .await;
    resp.assert_ok();
    assert!(check_cors_header(&resp));

    json_is_subset(
        &resp.json(),
        &json!({"results": [{"id": id, "name": "Al"}]}),
    )
    .unwrap();
}<|MERGE_RESOLUTION|>--- conflicted
+++ resolved
@@ -190,12 +190,8 @@
 async fn logged_in_user_post(c: TestContext) {
     c.chisel.write_unindent("models/post.ts", MODEL_POST);
     c.chisel.write_unindent("routes/posts.ts", ROUTE_POSTS);
-<<<<<<< HEAD
-    c.chisel.write(".env", r#"{ "CHISELD_AUTH_SECRET": "dud" }"#);
-=======
     c.chisel
         .write(".env", r#"{ "CHISELD_AUTH_SECRET": "dud" }"#);
->>>>>>> b3135b53
     c.chisel.apply_ok().await;
 
     let id_al = store_user(&c.chisel, "Al", "al").await;
@@ -229,12 +225,8 @@
               transform: match_login
         "##,
     );
-<<<<<<< HEAD
-    c.chisel.write(".env", r#"{ "CHISELD_AUTH_SECRET": "dud" }"#);
-=======
     c.chisel
         .write(".env", r#"{ "CHISELD_AUTH_SECRET": "dud" }"#);
->>>>>>> b3135b53
     c.chisel.apply_ok().await;
 
     let id_al = store_user(&c.chisel, "Al", "al").await;
@@ -289,12 +281,8 @@
     c.chisel.write_unindent("models/post.ts", MODEL_POST);
     c.chisel.write_unindent("routes/posts.ts", ROUTE_POSTS);
     c.chisel.write_unindent("routes/blogs.ts", ROUTE_BLOGS);
-<<<<<<< HEAD
-    c.chisel.write(".env", r#"{ "CHISELD_AUTH_SECRET": "dud" }"#);
-=======
     c.chisel
         .write(".env", r#"{ "CHISELD_AUTH_SECRET": "dud" }"#);
->>>>>>> b3135b53
     c.chisel.apply_ok().await;
 
     let id_al = store_user(&c.chisel, "Al", "al").await;
