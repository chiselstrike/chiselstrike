# SPDX-FileCopyrightText: © 2021 ChiselStrike <info@chiselstrike.com>

# RUN: sh -e @file

cd "$TEMPDIR"
## check that unary expressions as defaults are valid
cat << EOF > "$TEMPDIR/models/types.ts"
export class Unary extends ChiselEntity { a: number = +1; b: number = 0; c: number = -1 ;}
EOF
$CHISEL apply
# CHECK: Code was applied

$CHISEL restart
$CHISEL describe

# CHECK: class Unary {
# CHECK: a: number = +1;
# CHECK: b: number = 0;
# CHECK: c: number = -1;
# CHECK: }

cat << EOF > "$TEMPDIR/models/types.ts"
import { ChiselEntity } from '@chiselstrike/api';
export class Foo extends ChiselEntity {
	a: string = "dfl1";
	b: number = 0.0;
	c: boolean = false;
	d: number = 2;
	e: string = "dfl2";
}
EOF

cat << EOF > "$TEMPDIR/routes/default.ts"
import { Foo } from "../models/types.ts";

export default async function chisel(req: Request) {
    const foo = new Foo();
    foo.e = "value";
    await foo.save();
    return new Response('ok');
}
EOF

cat << EOF > "$TEMPDIR/routes/read.ts"
import { Foo } from "../models/types.ts";

export default async function chisel(req: Request) {
    let response = "";
    for await (let f of Foo.cursor()) {
        let fields = [f.a, f.b, f.c, f.d, f.e];
        response += fields.join(" ");
        response += " ";
    }
    return new Response(response);
}
EOF

$CHISEL apply --allow-type-deletion

$CURL -X POST $CHISELD_HOST/dev/default
# CHECK: HTTP/1.1 200 OK

$CURL -o - $CHISELD_HOST/dev/read
# CHECK: HTTP/1.1 200 OK
# CHECK: dfl1 0 false 2 value

cat << EOF > "$TEMPDIR/models/types.ts"
import { ChiselEntity } from '@chiselstrike/api';
export class Foo extends ChiselEntity {
	a: string = "dfl1";
	b: number = 0.0;
	c: boolean = false;
	d: number = 2;
	e: string = "dfl2";
	nfs: string = "oldval";
	nfb: number = 2;
	nfn: number = 2.2;
    strNoTy = "strNoType";
    boolNoTy = false;
    numNoTyInt = 3;
    numNoTyFloat = 3.3;
}
EOF

cat << EOF > "$TEMPDIR/routes/readold.ts"
import { Foo } from "../models/types.ts";

export default async function chisel(req: Request) {
    let response = "";
    for await (let f of Foo.cursor()) {
        const fields = [
            f.a, f.b, f.c, f.d, f.e, f.nfs, f.nfb, f.nfn,
            f.strNoTy, f.boolNoTy, f.numNoTyInt, f.numNoTyFloat
        ];
        response += fields.join(" ");
        response += " ";
    }
    return new Response(response);
}
EOF

cat << EOF > "$TEMPDIR/routes/crud_foo.ts"
import { Foo } from "../models/types.ts";
export default Foo.crud();
EOF

cd "$TEMPDIR"
$CHISEL apply
<<<<<<< HEAD
=======
# CHECK: Code was applied
>>>>>>> 71e9443e


$CURL -o - $CHISELD_HOST/dev/readold
$CURL -o - $CHISELD_HOST/dev/crud_foo
# CHECK: HTTP/1.1 200 OK
# CHECK: dfl1 0 false 2 value oldval 2 2.2 strNoType false 3 3.3


count_results () {
    results=$(cat)
    printf '%s' "$results" \
        | grep -o "\"a\":" \
        | wc -l \
        | xargs printf 'Number of results: %d\n';
    printf '%s' "$results";
}

$CURL "$CHISELD_HOST/dev/crud_foo?.a=xxx" | count_results
# CHECK: Number of results: 0

$CURL "$CHISELD_HOST/dev/crud_foo?.a=dfl1" | count_results
# CHECK: Number of results: 1
# CHECK: "a": "dfl1"

$CURL "$CHISELD_HOST/dev/crud_foo?.b=0.1" | count_results
# CHECK: Number of results: 0

$CURL "$CHISELD_HOST/dev/crud_foo?.b=0.0" | count_results
# CHECK: Number of results: 1
# CHECK: "a": "dfl1"

$CURL "$CHISELD_HOST/dev/crud_foo?.c=true" | count_results
# CHECK: Number of results: 0

$CURL "$CHISELD_HOST/dev/crud_foo?.c=false" | count_results
# CHECK: Number of results: 1
# CHECK: "a": "dfl1"

$CURL "$CHISELD_HOST/dev/crud_foo?.d=1" | count_results
# CHECK: Number of results: 0

$CURL "$CHISELD_HOST/dev/crud_foo?.d=2" | count_results
# CHECK: Number of results: 1
# CHECK: "a": "dfl1"


cat << EOF > "$TEMPDIR/routes/find_many.ts"
import { responseFromJson } from "@chiselstrike/api";
import { Foo } from "../models/types.ts";

export default async function chisel(req: Request) {
    const url = new URL(req.url);
    const key = url.searchParams.get("key")!;
    const value = url.searchParams.get("value")!;
    const filter = {[key]: value} as Partial<Foo>;
    const results = await Foo.findMany(filter);
    return responseFromJson(results);
}
EOF

cd "$TEMPDIR"
$CHISEL apply
<<<<<<< HEAD
=======
# CHECK: Code was applied
>>>>>>> 71e9443e

$CURL -o - "$CHISELD_HOST/dev/find_many?key=a&value=xaxa" | count_results
# CHECK: Number of results: 0

$CURL -o - "$CHISELD_HOST/dev/find_many?key=a&value=dfl1" | count_results
# CHECK: Number of results: 1
# CHECK: "a": "dfl1"

$CURL -o - "$CHISELD_HOST/dev/find_many?key=nfs&value=xaxa" | count_results
# CHECK: Number of results: 0

$CURL -o - "$CHISELD_HOST/dev/find_many?key=nfs&value=oldval" | count_results
# CHECK: Number of results: 1
# CHECK: "nfs": "oldval"<|MERGE_RESOLUTION|>--- conflicted
+++ resolved
@@ -106,10 +106,7 @@
 
 cd "$TEMPDIR"
 $CHISEL apply
-<<<<<<< HEAD
-=======
 # CHECK: Code was applied
->>>>>>> 71e9443e
 
 
 $CURL -o - $CHISELD_HOST/dev/readold
@@ -172,10 +169,7 @@
 
 cd "$TEMPDIR"
 $CHISEL apply
-<<<<<<< HEAD
-=======
 # CHECK: Code was applied
->>>>>>> 71e9443e
 
 $CURL -o - "$CHISELD_HOST/dev/find_many?key=a&value=xaxa" | count_results
 # CHECK: Number of results: 0
