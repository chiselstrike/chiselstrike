--- conflicted
+++ resolved
@@ -20,12 +20,7 @@
 
 cd "$TEMPDIR"
 $CHISEL apply
-<<<<<<< HEAD
-
-# CHECK: Model defined: Person
-=======
 # CHECK: Code was applied
->>>>>>> 71e9443e
 
 $CURL --data '{
     "first_name":"Bob'\''",
