# SPDX-FileCopyrightText: © 2022 ChiselStrike <info@chiselstrike.com>

# RUN: sh -e @file

cd "$TEMPDIR"

cat << EOF > "$TEMPDIR/routes/hello.ts"
export default async function (req: Request) {
    return new Response('ok');
}
EOF

# Generate hidden file (in this case, vim swap file):
cp "$TEMPDIR/routes/hello.ts" "$TEMPDIR/routes/.hello.ts.swp"

# Generate vim backup file:
cp "$TEMPDIR/routes/hello.ts" "$TEMPDIR/routes/hello.ts~"

# Generate emacs autosave file:
cp "$TEMPDIR/routes/hello.ts" "$TEMPDIR/routes/#hello.ts#"

<<<<<<< HEAD
$CHISEL apply
=======
$CHISEL apply

# CHECK: Code was applied
>>>>>>> 71e9443e
<|MERGE_RESOLUTION|>--- conflicted
+++ resolved
@@ -19,10 +19,6 @@
 # Generate emacs autosave file:
 cp "$TEMPDIR/routes/hello.ts" "$TEMPDIR/routes/#hello.ts#"
 
-<<<<<<< HEAD
-$CHISEL apply
-=======
 $CHISEL apply
 
-# CHECK: Code was applied
->>>>>>> 71e9443e
+# CHECK: Code was applied