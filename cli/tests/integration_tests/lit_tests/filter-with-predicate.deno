--- conflicted
+++ resolved
@@ -97,12 +97,7 @@
 
 cd "$TEMPDIR"
 $CHISEL apply
-<<<<<<< HEAD
-
-# CHECK: Model defined: Person
-=======
 # CHECK: Code was applied
->>>>>>> 71e9443e
 
 $CHISEL apply
 $CURL -X POST -o - $CHISELD_HOST/dev/store
