# SPDX-FileCopyrightText: © 2022 ChiselStrike <info@chiselstrike.com>

# RUN: sh -e @file

cd "$TEMPDIR"

cat << EOF > "$TEMPDIR/models/types.ts"
import { ChiselEntity } from "@chiselstrike/api";

export class Person extends ChiselEntity {
    name: string = "";
    isQueen: boolean = false;
}
EOF

cat << EOF > "$TEMPDIR/routes/new.ts"
import { Person } from "../models/types.ts";
import { responseFromJson } from "@chiselstrike/api"

export default async function chisel(req: Request) {
    const ret = await Person.create({ 'name': 'Elizabeth', 'isQueen': true});
    return responseFromJson(ret);
}
EOF

$CHISEL apply
<<<<<<< HEAD
# CHECK: Model defined: Person
=======
# CHECK: Code was applied
>>>>>>> 71e9443e

$CURL -X POST $CHISELD_HOST/dev/new
# CHECK: HTTP/1.1 200 OK
# CHECK: "name": "Elizabeth"
# CHECK: "isQueen": true<|MERGE_RESOLUTION|>--- conflicted
+++ resolved
@@ -24,11 +24,7 @@
 EOF
 
 $CHISEL apply
-<<<<<<< HEAD
-# CHECK: Model defined: Person
-=======
 # CHECK: Code was applied
->>>>>>> 71e9443e
 
 $CURL -X POST $CHISELD_HOST/dev/new
 # CHECK: HTTP/1.1 200 OK
