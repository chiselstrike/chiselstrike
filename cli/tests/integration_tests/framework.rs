--- conflicted
+++ resolved
@@ -119,10 +119,8 @@
 }
 
 impl GuardedChild {
-<<<<<<< HEAD
-    pub fn new(mut command: tokio::process::Command) -> Self {
-        command
-            .stdout(Stdio::piped())
+    pub fn new(mut command: tokio::process::Command, capture: bool) -> Self {
+        command.stdout(Stdio::piped())
             .stderr(Stdio::piped())
             .kill_on_drop(true);
         Self {
@@ -130,24 +128,6 @@
             command,
             stdout: AsyncTestableOutput::dummy(OutputType::Stdout),
             stderr: AsyncTestableOutput::dummy(OutputType::Stderr),
-=======
-    pub fn new(mut cmd: tokio::process::Command, capture: bool) -> Self {
-        cmd.stdout(Stdio::piped())
-            .stderr(Stdio::piped())
-            .kill_on_drop(true);
-
-        let mut child = cmd.spawn().expect("failed to spawn GuardedChild");
-
-        let stdout = wrap_tee(child.stdout.take().unwrap(), capture);
-        let stderr = wrap_tee(child.stderr.take().unwrap(), capture);
-
-        Self {
-            child,
-            command: cmd,
-            stdout: AsyncTestableOutput::new(OutputType::Stdout, stdout),
-            stderr: AsyncTestableOutput::new(OutputType::Stderr, stderr),
-            capture,
->>>>>>> 838c03be
         }
     }
 
@@ -179,23 +159,14 @@
         self.child = None;
     }
 
-<<<<<<< HEAD
     pub async fn start(&mut self) {
         assert!(self.child.is_none());
         let mut child = self.command.spawn().expect("failed to spawn GuardedChild");
-        let stdout = child.stdout.take().unwrap();
-        let stderr = child.stderr.take().unwrap();
+        let stdout = wrap_tee(child.stdout.take().unwrap(), self.capture);
+        let stderr = wrap_tee(child.stderr.take().unwrap(), self.capture);
         self.child = Some(child);
-        self.stdout = AsyncTestableOutput::new(OutputType::Stdout, Box::pin(stdout));
-        self.stderr = AsyncTestableOutput::new(OutputType::Stderr, Box::pin(stderr));
-=======
-        self.child = self.command.spawn().expect("failed to spawn GuardedChild");
-
-        let stdout = wrap_tee(self.child.stdout.take().unwrap(), self.capture);
-        let stderr = wrap_tee(self.child.stderr.take().unwrap(), self.capture);
         self.stdout = AsyncTestableOutput::new(OutputType::Stdout, stdout);
         self.stderr = AsyncTestableOutput::new(OutputType::Stderr, stderr);
->>>>>>> 838c03be
     }
 }
 
