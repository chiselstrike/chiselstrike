use crate::database::Database;
use anyhow::Result;
use bytes::{Bytes, BytesMut};
use std::path::{Path, PathBuf};
use std::pin::Pin;
use std::process::{ExitStatus, Stdio};
use std::sync::Arc;
use std::time::Duration;
use std::{error, fmt, str};
use std::{fs, net::SocketAddr};
use tempdir::TempDir;
use tokio::io::{AsyncRead, AsyncReadExt, AsyncWriteExt};

pub mod prelude {
    pub use super::TestContext;
    pub use bytes::Bytes;
    pub use chisel_macros::test;
    pub use reqwest::Method;
    pub use serde_json::json;
}

pub struct GuardedChild {
    child: tokio::process::Child,
    pub stdout: AsyncTestableOutput,
    pub stderr: AsyncTestableOutput,
}

impl GuardedChild {
    pub fn new(command: &mut tokio::process::Command) -> Self {
        let mut child = command
            .stdout(Stdio::piped())
            .stderr(Stdio::piped())
            .kill_on_drop(true)
            .spawn()
            .expect("failed to spawn GuardedChild");

        let stdout = child.stdout.take().unwrap();
        let stderr = child.stderr.take().unwrap();
        Self {
            child,
            stdout: AsyncTestableOutput::new(OutputType::Stdout, Box::pin(stdout)),
            stderr: AsyncTestableOutput::new(OutputType::Stderr, Box::pin(stderr)),
        }
    }

<<<<<<< HEAD
    pub async fn wait(&mut self) -> ExitStatus {
        self.child
            .wait()
            .await
            .expect("wait() on a child process failed")
=======
    async fn wait(&mut self) -> Result<ExitStatus> {
        Ok(self.child.wait().await?)
>>>>>>> ec67428f
    }

    /// Prints both stdout and stderr to standard output.
    pub async fn show_output(&mut self) {
        self.stdout.show().await;
        self.stderr.show().await;
    }
}

#[derive(PartialEq, Debug, Clone, Copy)]
pub enum OutputType {
    Stdout,
    Stderr,
}

impl OutputType {
    fn to_str(&self) -> &'static str {
        match self {
            OutputType::Stdout => "stdout",
            OutputType::Stderr => "stderr",
        }
    }
}

pub struct ProcessOutput {
    pub status: ExitStatus,
    pub stdout: TestableOutput,
    pub stderr: TestableOutput,
}

impl ProcessOutput {
    pub fn into_result(self) -> Result<Self, Self> {
        if self.status.success() {
            Ok(self)
        } else {
<<<<<<< HEAD
            Err(self)
=======
            Self {
                output: MixedTestableOutput {
                    stdout: TestableOutput::new(OutputType::Stdout, &[]).unwrap(),
                    stderr: TestableOutput::new(OutputType::Stderr, &[]).unwrap(),
                },
            }
>>>>>>> ec67428f
        }
    }
}

impl From<std::process::Output> for ProcessOutput {
    fn from(output: std::process::Output) -> Self {
        Self {
            status: output.status,
            stdout: TestableOutput::new(OutputType::Stdout, &output.stdout),
            stderr: TestableOutput::new(OutputType::Stderr, &output.stderr),
        }
    }
}

impl fmt::Display for ProcessOutput {
    fn fmt(&self, f: &mut fmt::Formatter) -> fmt::Result {
        write!(
            f,
            "ProcessOutput ({}):\nSTDOUT:\n{}\nSTDERR:\n{}",
            self.status,
            textwrap::indent(&self.stdout.output, "    "),
            textwrap::indent(&self.stderr.output, "    ")
        )
    }
}

impl fmt::Debug for ProcessOutput {
    fn fmt(&self, f: &mut fmt::Formatter) -> fmt::Result {
        <ProcessOutput as fmt::Display>::fmt(self, f)
    }
}

impl error::Error for ProcessOutput {}

/// Executes the command while mapping the output to ProcessOutput for easier manipulation and
/// debugging.
pub fn execute(cmd: &mut std::process::Command) -> Result<ProcessOutput> {
    Ok(ProcessOutput::from(cmd.output()?).into_result()?)
}

<<<<<<< HEAD
/// Executes the command while mapping the output to ProcessOutput for easier manipulation and
/// debugging.
pub async fn execute_async(cmd: &mut tokio::process::Command) -> Result<ProcessOutput> {
    Ok(ProcessOutput::from(cmd.output().await?).into_result()?)
=======
impl MixedTestableOutput {
    fn from_output(output: &checked_command::Output) -> Result<Self> {
        Ok(Self {
            stdout: TestableOutput::new(OutputType::Stdout, &output.stdout)?,
            stderr: TestableOutput::new(OutputType::Stderr, &output.stderr)?,
        })
    }

    fn from_std_output(output: &std::process::Output) -> Result<Self> {
        Ok(Self {
            stdout: TestableOutput::new(OutputType::Stdout, &output.stdout)?,
            stderr: TestableOutput::new(OutputType::Stderr, &output.stderr)?,
        })
    }

    /// Prints both stdout and stderr to standard output.
    #[allow(dead_code)]
    pub fn show_output(&self) {
        self.stdout.show();
        self.stderr.show();
    }
>>>>>>> ec67428f
}

#[derive(Debug)]
pub struct TestableOutput {
    output_type: OutputType,
    output: String,
    cursor: usize,
}

impl TestableOutput {
<<<<<<< HEAD
    fn new(output_type: OutputType, raw_output: &[u8]) -> Self {
        let colorless_output = strip_ansi_escapes::strip(raw_output)
            .expect("Could not strip ANSI escapes from output");
        let output = String::from_utf8_lossy(&colorless_output).into();
        Self {
=======
    fn new(output_type: OutputType, raw_output: &[u8]) -> Result<Self> {
        let colorless_output = strip_ansi_escapes::strip(raw_output)?;
        let output = String::from_utf8(colorless_output)?;
        Ok(Self {
>>>>>>> ec67428f
            output_type,
            output,
            cursor: 0,
        }
    }

    /// Tries to find `pattern` in the output starting from the last successfully read
    /// position (cursor). If given `pattern` is found, the function will store the
    /// position of the end of its first occurrence by updating the cursor. If not found,
    /// the function will panic.
    pub fn read(&mut self, pattern: &str) -> &mut Self {
        if let Some(idx) = self.output[self.cursor..].find(pattern) {
            self.cursor = idx + pattern.len();
            self
        } else {
            let out_type = self.output_type.to_str();
            let output = &self.output;
            panic!("failed to find text in the {out_type}: {pattern:?}\nFull output:\n{output}");
        }
    }

    /// Tries to find `pattern` in the output starting from the last successfully read
    /// position (cursor). If not found, the function will panic.
    pub fn peek(self, pattern: &str) -> Self {
        if !self.output[self.cursor..].contains(pattern) {
            let out_type = self.output_type.to_str();
            let output = &self.output;
            panic!("failed to find text in the {out_type}: {pattern:?}\nFull output:\n{output}");
        }
        self
    }

    #[allow(dead_code)]
    pub fn show(&self) {
        println!("{}", self.output);
    }
}

pub struct AsyncTestableOutput {
    pub output_type: OutputType,
    async_output: Pin<Box<dyn AsyncRead + Send>>,
    pub raw_output: BytesMut,
    cursor: usize,
}

impl AsyncTestableOutput {
    fn new(output_type: OutputType, async_output: Pin<Box<dyn AsyncRead + Send>>) -> Self {
        Self {
            output_type,
            async_output,
            raw_output: BytesMut::new(),
            cursor: 0,
        }
    }

    /// Tries to find `pattern` in the output starting from the last successfully read
    /// position (cursor). If given `pattern` is found, the function will store the
    /// position of the end of its first occurrence by updating the cursor. If the pattern
    /// is not found until given `timeout` expires, the function will panic.
    pub async fn read_with_timeout(&mut self, pattern: &str, timeout: Duration) {
        let pattern = pattern.to_string();
        let checking_fut = async {
            loop {
                if self.internal_read(&pattern) {
                    break;
                }
                self.async_output
                    .read_buf(&mut self.raw_output)
                    .await
                    .unwrap();
            }
        };
        let r = tokio::time::timeout(timeout, checking_fut).await;
        if r.is_err() {
            let out_type = self.output_type.to_str();
            let output = self.decoded_output();
            panic!("failed to find text before timeout in the {out_type}: {pattern}\nFull output:\n{output}")
        }
    }

    /// Tries to find `pattern` in the output starting from the last successfully read
    /// position (cursor). If given `pattern` is found, the function will store the
    /// position of the end of its first occurrence by updating the cursor. If the pattern
    /// is not found until 1s timeout expires, the function will panic.
    pub async fn read(&mut self, pattern: &str) {
        self.read_with_timeout(pattern, Duration::from_secs(1))
            .await
    }

    fn internal_read(&mut self, pattern: &str) -> bool {
        let output = self.decoded_output();
        if let Some(idx) = output[self.cursor..].find(pattern) {
            self.cursor = idx + pattern.len();
            true
        } else {
            false
        }
    }

    pub fn decoded_output(&self) -> String {
        let colorless_output = strip_ansi_escapes::strip(&self.raw_output).unwrap();
        String::from_utf8(colorless_output).unwrap()
    }

    #[allow(dead_code)]
    pub async fn load_to_buffer(&mut self, timeout: core::time::Duration) {
        let _ = tokio::time::timeout(timeout, async {
            loop {
                self.async_output
                    .read_buf(&mut self.raw_output)
                    .await
                    .unwrap();
            }
        })
        .await;
    }

    /// Prints all of the output so far onto stdout.
    #[allow(dead_code)]
    pub async fn show(&mut self) {
        self.load_to_buffer(Duration::from_secs(1)).await;

        let mut stdout = tokio::io::stdout();
        stdout.write_all(&self.raw_output).await.unwrap();
        stdout.flush().await.unwrap();
    }
}

pub struct Chisel {
    pub rpc_address: SocketAddr,
    pub api_address: SocketAddr,
    pub chisel_path: PathBuf,
    pub tmp_dir: Arc<TempDir>,
    pub client: reqwest::Client,
}

impl Chisel {
<<<<<<< HEAD
    /// Runs a `chisel` subcommand.
    pub async fn exec(&self, cmd: &str, args: &[&str]) -> Result<ProcessOutput, ProcessOutput> {
        let rpc_url = format!("http://{}", self.rpc_address);
        let args = [&["--rpc-addr", &rpc_url, cmd], args].concat();

        let output = tokio::process::Command::new(&self.chisel_path)
=======
    async fn exec(&self, cmd: &str, args: &[&str]) -> Result<MixedTestableOutput, ProcessError> {
        let rpc_url = format!("http://{}", self.config.rpc_address);
        let chisel_path = bin_dir().join("chisel").to_str().unwrap().to_string();
        let args = [&["--rpc-addr", &rpc_url, cmd], args].concat();

        let output = tokio::process::Command::new(chisel_path)
>>>>>>> ec67428f
            .args(args)
            .current_dir(&*self.tmp_dir)
            .output()
            .await
<<<<<<< HEAD
            .expect(&format!("could not execute `chisel {}`", cmd));
        ProcessOutput::from(output).into_result()
    }

    /// Runs `chisel apply`.
    pub async fn apply(&self) -> Result<ProcessOutput, ProcessOutput> {
        self.exec("apply", &[]).await
    }

    /// Runs `chisel apply` and asserts that it succeeds.
    pub async fn apply_ok(&self) -> ProcessOutput {
        self.apply().await.expect("chisel apply failed")
=======
            .unwrap_or_else(|_| panic!("could not execute `chisel {}`", cmd));

        let mto = MixedTestableOutput::from_std_output(&output).unwrap();
        if output.status.success() {
            Ok(mto)
        } else {
            Err(ProcessError { output: mto })
        }
    }

    /// Runs chisel apply
    pub async fn apply(&self) -> Result<MixedTestableOutput, ProcessError> {
        self.exec("apply", &[]).await
    }

    /// Runs chisel wait awaiting the readiness of chiseld service
    pub async fn wait(&self) -> Result<MixedTestableOutput, ProcessError> {
        self.exec("wait", &[]).await
>>>>>>> ec67428f
    }

    /// Runs `chisel apply` and asserts that it fails.
    pub async fn apply_err(&self) -> ProcessOutput {
        self.apply()
            .await
            .expect_err("chisel apply succeeded, but it should have failed")
    }

    /// Runs `chisel wait` awaiting the readiness of chiseld service
    pub async fn wait(&self) -> Result<ProcessOutput, ProcessOutput> {
        self.exec("wait", &[]).await
    }

    /// Writes given `text` (probably code) into a file on given relative `path`
    /// in ChiselStrike project.
    pub fn write(&self, path: &str, text: &str) {
        let full_path = self.tmp_dir.path().join(path);
        fs::create_dir_all(full_path.parent().unwrap())
            .expect(&format!("Unable to create directory for {:?}", path));
        fs::write(full_path, text).expect(&format!("Unable to write to {:?}", path));
    }

    /// Copies given `file` to a relative directory path `to` inside ChiselStrike project.
    pub fn copy_to_dir<P, Q>(&self, from: P, to: Q) -> u64
    where
        P: AsRef<Path> + fmt::Debug,
        Q: AsRef<Path> + fmt::Debug,
    {
        let options = fs_extra::dir::CopyOptions {
            copy_inside: true,
            ..Default::default()
        };
        fs_extra::copy_items(&[&from], self.tmp_dir.path().join(&to), &options)
            .unwrap_or_else(|_| panic!("failed to copy {:?} to {:?}", from, to))
    }

    /// Copies given `file` to a relative path `to` inside ChiselStrike project.
    pub fn copy_and_rename<P, Q>(&self, from: P, to: Q) -> u64
    where
        P: AsRef<Path> + fmt::Debug,
        Q: AsRef<Path> + fmt::Debug,
    {
        std::fs::copy(&from, self.tmp_dir.path().join(&to))
            .unwrap_or_else(|_| panic!("failed to copy {:?} to {:?}", from, to))
    }

    /// Sends a HTTP request to a relative `url` on the running `chiseld`, using the given request
    /// `method` and `body`. Does not check that the response is successful. Panics if there was an error while
    /// handling the request.
    pub async fn request<B>(&self, method: reqwest::Method, url: &str, body: B) -> reqwest::Response
    where
        B: Into<reqwest::Body>,
    {
        let full_url = url::Url::parse(&format!("http://{}", self.api_address))
            .unwrap()
            .join(url)
            .unwrap();
        self.client
            .request(method.clone(), full_url)
            .body(body)
            .timeout(core::time::Duration::from_secs(5))
            .send()
            .await
            .unwrap_or_else(|e| panic!("HTTP error in {} {}: {}", method, url, e))
    }

    /// Same as `request()`, but reads the response status and body as bytes.
    pub async fn request_body<B>(&self, method: reqwest::Method, url: &str, body: B) -> (u16, Bytes)
    where
        B: Into<reqwest::Body>,
    {
        let response = self.request(method.clone(), url, body).await;
        let status = response.status().as_u16();
        match response.bytes().await {
            Ok(response_body) => (status, response_body),
            Err(err) => panic!(
                "HTTP error in {} {} while reading response: {}",
                method, url, err
            ),
        }
    }

    /// Same as `request()`, but returns the response body as text
    pub async fn request_text<B>(&self, method: reqwest::Method, url: &str, body: B) -> String
    where
        B: Into<reqwest::Body>,
    {
        let (status, response_body) = self.request_body(method.clone(), url, body).await;
        match str::from_utf8(&response_body) {
            Ok(text) => text.into(),
            Err(err) => panic!(
                "HTTP response for {} {} is not UTF-8: {}\nResponse status {}, body {:?}",
                method, url, err, status, response_body
            ),
        }
    }

    /// Same as `request()`, but returns the response body as JSON.
    pub async fn request_json<B>(
        &self,
        method: reqwest::Method,
        url: &str,
        body: B,
    ) -> serde_json::Value
    where
        B: Into<reqwest::Body>,
    {
        let (status, response_body) = self.request_body(method.clone(), url, body).await;
        match serde_json::from_slice(&response_body) {
            Ok(json) => json,
            Err(err) => panic!(
                "HTTP response for {} {} is not JSON: {}\nResponse status {}, body {:?}",
                method, url, err, status, response_body,
            ),
        }
    }

    /// Same as `request()`, but returns the response status.
    pub async fn request_status<B>(&self, method: reqwest::Method, url: &str, body: B) -> u16
    where
        B: Into<reqwest::Body>,
    {
        self.request(method, url, body).await.status().as_u16()
    }

<<<<<<< HEAD
    /*
    /// Same as `request()`, but sends GET with no request body.
    pub async fn get(&self, url: &str) -> reqwest::Response {
        self.request(reqwest::Method::GET, url, "").await
=======
async fn setup_chiseld(config: &TestConfig) -> Result<(Database, GuardedChild, Chisel)> {
    let tmp_dir = Arc::new(TempDir::new("chiseld_test")?);

    let chisel = Chisel {
        config: config.chiseld_config.clone(),
        tmp_dir: tmp_dir.clone(),
        client: reqwest::Client::new(),
    };

    let optimize_str = format!("{}", config.optimize);

    match config.mode {
        OpMode::Deno => {
            chisel
                .exec(
                    "init",
                    &[
                        "--no-examples",
                        "--optimize",
                        &optimize_str,
                        "--auto-index",
                        &optimize_str,
                    ],
                )
                .await
                .expect("chisel init failed");
        }
        OpMode::Node => {
            let create_app = repo_dir()
                .join("packages/create-chiselstrike-app/dist/index.js")
                .to_str()
                .unwrap()
                .to_string();

            CheckedCommand::new("node")
                .args([&create_app, "--chisel-version", "latest", "./"])
                .current_dir(&*tmp_dir)
                .execute()
                .expect("failed to init chisel project in node mode");
        }
>>>>>>> ec67428f
    }
    */

    /// Same as `request_body()`, but sends GET with no request body.
    pub async fn get_body(&self, url: &str) -> (u16, Bytes) {
        self.request_body(reqwest::Method::GET, url, "").await
    }

<<<<<<< HEAD
    /// Same as `request_text()`, but sends GET with no request body.
    pub async fn get_text(&self, url: &str) -> String {
        self.request_text(reqwest::Method::GET, url, "").await
    }

    /// Same as `request_json()`, but sends GET with no request body.
    pub async fn get_json(&self, url: &str) -> serde_json::Value {
        self.request_json(reqwest::Method::GET, url, "").await
=======
    let mut chiseld = GuardedChild::new(tokio::process::Command::new(chiseld()).args([
        "--webui",
        "--db-uri",
        db.url()?.as_str(),
        "--api-listen-addr",
        &config.chiseld_config.public_address.to_string(),
        "--internal-routes-listen-addr",
        &config.chiseld_config.internal_address.to_string(),
        "--rpc-listen-addr",
        &config.chiseld_config.rpc_address.to_string(),
    ]));

    tokio::select! {
        res = chiseld.wait() => {
            let exit_status = res.expect("could not wait() for chiseld");
            chiseld.show_output().await;
            panic!("chiseld prematurely exited with {}", exit_status);
        },
        res = chisel.wait() => {
            res.expect("failed to start up chiseld");
        },
>>>>>>> ec67428f
    }

    /// Same as `request_status()`, but sends GET with no request body.
    pub async fn get_status(&self, url: &str) -> u16 {
        self.request_status(reqwest::Method::GET, url, "").await
    }

    /// Same as `request()`, but sends POST with JSON request payload.
    pub async fn post_json(&self, url: &str, data: serde_json::Value) -> reqwest::Response {
        self.request(
            reqwest::Method::POST,
            url,
            serde_json::to_string(&data).unwrap(),
        )
        .await
    }

<<<<<<< HEAD
    /// Same as `post_json()`, but asserts that the response was a success.
    pub async fn post_json_ok(&self, url: &str, data: serde_json::Value) {
        self.post_json(url, data)
            .await
            .error_for_status()
            .unwrap_or_else(|e| panic!("HTTP error response in POST {}: {}", url, e));
    }

    /// Same as `request_text()`, but sends POST with JSON request payload.
    pub async fn post_json_text(&self, url: &str, data: serde_json::Value) -> String {
        self.request_text(
            reqwest::Method::POST,
            url,
            serde_json::to_string(&data).unwrap(),
        )
        .await
=======
impl TestConfig {
    pub async fn setup(self) -> TestContext {
        let (db, chiseld, chisel) = setup_chiseld(&self).await.expect("failed to setup chiseld");
        TestContext {
            mode: self.mode,
            chiseld,
            chisel,
            _db: db,
        }
>>>>>>> ec67428f
    }
}

pub struct TestContext {
    pub chiseld: GuardedChild,
    pub chisel: Chisel,
    // Note: The Database must come after chiseld to ensure that chiseld is dropped and terminated
    // before we try to drop the database.
<<<<<<< HEAD
    pub _db: Database,
}
=======
    _db: Database,
}

impl TestContext {
    pub fn get_chisels(&mut self) -> (&mut Chisel, &mut GuardedChild) {
        (&mut self.chisel, &mut self.chiseld)
    }
}

use futures::future::BoxFuture;
pub trait TestFn {
    fn call(&self, args: TestConfig) -> BoxFuture<'static, ()>;
}

impl<T, F> TestFn for T
where
    T: Fn(TestConfig) -> F,
    F: std::future::Future<Output = ()> + 'static + std::marker::Send,
{
    fn call(&self, config: TestConfig) -> BoxFuture<'static, ()> {
        Box::pin(self(config))
    }
}

pub struct IntegrationTest {
    pub name: &'static str,
    pub mode: OpMode,
    pub test_fn: &'static (dyn TestFn + Sync),
}

inventory::collect!(IntegrationTest);
>>>>>>> ec67428f
<|MERGE_RESOLUTION|>--- conflicted
+++ resolved
@@ -43,16 +43,11 @@
         }
     }
 
-<<<<<<< HEAD
     pub async fn wait(&mut self) -> ExitStatus {
         self.child
             .wait()
             .await
             .expect("wait() on a child process failed")
-=======
-    async fn wait(&mut self) -> Result<ExitStatus> {
-        Ok(self.child.wait().await?)
->>>>>>> ec67428f
     }
 
     /// Prints both stdout and stderr to standard output.
@@ -88,16 +83,7 @@
         if self.status.success() {
             Ok(self)
         } else {
-<<<<<<< HEAD
             Err(self)
-=======
-            Self {
-                output: MixedTestableOutput {
-                    stdout: TestableOutput::new(OutputType::Stdout, &[]).unwrap(),
-                    stderr: TestableOutput::new(OutputType::Stderr, &[]).unwrap(),
-                },
-            }
->>>>>>> ec67428f
         }
     }
 }
@@ -138,34 +124,10 @@
     Ok(ProcessOutput::from(cmd.output()?).into_result()?)
 }
 
-<<<<<<< HEAD
 /// Executes the command while mapping the output to ProcessOutput for easier manipulation and
 /// debugging.
 pub async fn execute_async(cmd: &mut tokio::process::Command) -> Result<ProcessOutput> {
     Ok(ProcessOutput::from(cmd.output().await?).into_result()?)
-=======
-impl MixedTestableOutput {
-    fn from_output(output: &checked_command::Output) -> Result<Self> {
-        Ok(Self {
-            stdout: TestableOutput::new(OutputType::Stdout, &output.stdout)?,
-            stderr: TestableOutput::new(OutputType::Stderr, &output.stderr)?,
-        })
-    }
-
-    fn from_std_output(output: &std::process::Output) -> Result<Self> {
-        Ok(Self {
-            stdout: TestableOutput::new(OutputType::Stdout, &output.stdout)?,
-            stderr: TestableOutput::new(OutputType::Stderr, &output.stderr)?,
-        })
-    }
-
-    /// Prints both stdout and stderr to standard output.
-    #[allow(dead_code)]
-    pub fn show_output(&self) {
-        self.stdout.show();
-        self.stderr.show();
-    }
->>>>>>> ec67428f
 }
 
 #[derive(Debug)]
@@ -176,18 +138,11 @@
 }
 
 impl TestableOutput {
-<<<<<<< HEAD
     fn new(output_type: OutputType, raw_output: &[u8]) -> Self {
         let colorless_output = strip_ansi_escapes::strip(raw_output)
             .expect("Could not strip ANSI escapes from output");
         let output = String::from_utf8_lossy(&colorless_output).into();
         Self {
-=======
-    fn new(output_type: OutputType, raw_output: &[u8]) -> Result<Self> {
-        let colorless_output = strip_ansi_escapes::strip(raw_output)?;
-        let output = String::from_utf8(colorless_output)?;
-        Ok(Self {
->>>>>>> ec67428f
             output_type,
             output,
             cursor: 0,
@@ -325,26 +280,16 @@
 }
 
 impl Chisel {
-<<<<<<< HEAD
     /// Runs a `chisel` subcommand.
     pub async fn exec(&self, cmd: &str, args: &[&str]) -> Result<ProcessOutput, ProcessOutput> {
         let rpc_url = format!("http://{}", self.rpc_address);
         let args = [&["--rpc-addr", &rpc_url, cmd], args].concat();
 
         let output = tokio::process::Command::new(&self.chisel_path)
-=======
-    async fn exec(&self, cmd: &str, args: &[&str]) -> Result<MixedTestableOutput, ProcessError> {
-        let rpc_url = format!("http://{}", self.config.rpc_address);
-        let chisel_path = bin_dir().join("chisel").to_str().unwrap().to_string();
-        let args = [&["--rpc-addr", &rpc_url, cmd], args].concat();
-
-        let output = tokio::process::Command::new(chisel_path)
->>>>>>> ec67428f
             .args(args)
             .current_dir(&*self.tmp_dir)
             .output()
             .await
-<<<<<<< HEAD
             .expect(&format!("could not execute `chisel {}`", cmd));
         ProcessOutput::from(output).into_result()
     }
@@ -357,26 +302,6 @@
     /// Runs `chisel apply` and asserts that it succeeds.
     pub async fn apply_ok(&self) -> ProcessOutput {
         self.apply().await.expect("chisel apply failed")
-=======
-            .unwrap_or_else(|_| panic!("could not execute `chisel {}`", cmd));
-
-        let mto = MixedTestableOutput::from_std_output(&output).unwrap();
-        if output.status.success() {
-            Ok(mto)
-        } else {
-            Err(ProcessError { output: mto })
-        }
-    }
-
-    /// Runs chisel apply
-    pub async fn apply(&self) -> Result<MixedTestableOutput, ProcessError> {
-        self.exec("apply", &[]).await
-    }
-
-    /// Runs chisel wait awaiting the readiness of chiseld service
-    pub async fn wait(&self) -> Result<MixedTestableOutput, ProcessError> {
-        self.exec("wait", &[]).await
->>>>>>> ec67428f
     }
 
     /// Runs `chisel apply` and asserts that it fails.
@@ -503,53 +428,10 @@
         self.request(method, url, body).await.status().as_u16()
     }
 
-<<<<<<< HEAD
     /*
     /// Same as `request()`, but sends GET with no request body.
     pub async fn get(&self, url: &str) -> reqwest::Response {
         self.request(reqwest::Method::GET, url, "").await
-=======
-async fn setup_chiseld(config: &TestConfig) -> Result<(Database, GuardedChild, Chisel)> {
-    let tmp_dir = Arc::new(TempDir::new("chiseld_test")?);
-
-    let chisel = Chisel {
-        config: config.chiseld_config.clone(),
-        tmp_dir: tmp_dir.clone(),
-        client: reqwest::Client::new(),
-    };
-
-    let optimize_str = format!("{}", config.optimize);
-
-    match config.mode {
-        OpMode::Deno => {
-            chisel
-                .exec(
-                    "init",
-                    &[
-                        "--no-examples",
-                        "--optimize",
-                        &optimize_str,
-                        "--auto-index",
-                        &optimize_str,
-                    ],
-                )
-                .await
-                .expect("chisel init failed");
-        }
-        OpMode::Node => {
-            let create_app = repo_dir()
-                .join("packages/create-chiselstrike-app/dist/index.js")
-                .to_str()
-                .unwrap()
-                .to_string();
-
-            CheckedCommand::new("node")
-                .args([&create_app, "--chisel-version", "latest", "./"])
-                .current_dir(&*tmp_dir)
-                .execute()
-                .expect("failed to init chisel project in node mode");
-        }
->>>>>>> ec67428f
     }
     */
 
@@ -558,7 +440,6 @@
         self.request_body(reqwest::Method::GET, url, "").await
     }
 
-<<<<<<< HEAD
     /// Same as `request_text()`, but sends GET with no request body.
     pub async fn get_text(&self, url: &str) -> String {
         self.request_text(reqwest::Method::GET, url, "").await
@@ -567,29 +448,6 @@
     /// Same as `request_json()`, but sends GET with no request body.
     pub async fn get_json(&self, url: &str) -> serde_json::Value {
         self.request_json(reqwest::Method::GET, url, "").await
-=======
-    let mut chiseld = GuardedChild::new(tokio::process::Command::new(chiseld()).args([
-        "--webui",
-        "--db-uri",
-        db.url()?.as_str(),
-        "--api-listen-addr",
-        &config.chiseld_config.public_address.to_string(),
-        "--internal-routes-listen-addr",
-        &config.chiseld_config.internal_address.to_string(),
-        "--rpc-listen-addr",
-        &config.chiseld_config.rpc_address.to_string(),
-    ]));
-
-    tokio::select! {
-        res = chiseld.wait() => {
-            let exit_status = res.expect("could not wait() for chiseld");
-            chiseld.show_output().await;
-            panic!("chiseld prematurely exited with {}", exit_status);
-        },
-        res = chisel.wait() => {
-            res.expect("failed to start up chiseld");
-        },
->>>>>>> ec67428f
     }
 
     /// Same as `request_status()`, but sends GET with no request body.
@@ -607,7 +465,6 @@
         .await
     }
 
-<<<<<<< HEAD
     /// Same as `post_json()`, but asserts that the response was a success.
     pub async fn post_json_ok(&self, url: &str, data: serde_json::Value) {
         self.post_json(url, data)
@@ -624,17 +481,6 @@
             serde_json::to_string(&data).unwrap(),
         )
         .await
-=======
-impl TestConfig {
-    pub async fn setup(self) -> TestContext {
-        let (db, chiseld, chisel) = setup_chiseld(&self).await.expect("failed to setup chiseld");
-        TestContext {
-            mode: self.mode,
-            chiseld,
-            chisel,
-            _db: db,
-        }
->>>>>>> ec67428f
     }
 }
 
@@ -643,39 +489,7 @@
     pub chisel: Chisel,
     // Note: The Database must come after chiseld to ensure that chiseld is dropped and terminated
     // before we try to drop the database.
-<<<<<<< HEAD
     pub _db: Database,
 }
-=======
-    _db: Database,
-}
-
-impl TestContext {
-    pub fn get_chisels(&mut self) -> (&mut Chisel, &mut GuardedChild) {
-        (&mut self.chisel, &mut self.chiseld)
-    }
-}
-
-use futures::future::BoxFuture;
-pub trait TestFn {
-    fn call(&self, args: TestConfig) -> BoxFuture<'static, ()>;
-}
-
-impl<T, F> TestFn for T
-where
-    T: Fn(TestConfig) -> F,
-    F: std::future::Future<Output = ()> + 'static + std::marker::Send,
-{
-    fn call(&self, config: TestConfig) -> BoxFuture<'static, ()> {
-        Box::pin(self(config))
-    }
-}
-
-pub struct IntegrationTest {
-    pub name: &'static str,
-    pub mode: OpMode,
-    pub test_fn: &'static (dyn TestFn + Sync),
-}
-
-inventory::collect!(IntegrationTest);
->>>>>>> ec67428f
+
+inventory::collect!(IntegrationTest);